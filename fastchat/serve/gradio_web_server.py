--- conflicted
+++ resolved
@@ -1018,20 +1018,6 @@
                             sandbox_dependency,
                         ))
 
-<<<<<<< HEAD
-        sandbox_hidden_components.extend(
-            [
-                sandbox_group,
-                sandbox_column,
-                sandbox_title,
-                sandbox_code_tab,
-                sandbox_output_tab,
-                sandbox_env_choice,
-                sandbox_instruction_accordion,
-                sandbox_dependency_tab,
-            ]
-        )
-
         sandbox_env_choice.change(
             fn=update_sandbox_config,
             inputs=[
@@ -1050,12 +1036,7 @@
             fn=update_sandbox_config,
             inputs=[
                 enable_sandbox_checkbox,
-=======
-        sandbox_env_choice.change(
-            fn=update_sandbox_config,
-            inputs=[
                 gr.State(value=True),  # Always enabled
->>>>>>> 2f343630
                 sandbox_env_choice,
                 sandbox_state
             ],
