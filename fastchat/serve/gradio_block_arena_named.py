"""
Chatbot Arena (side-by-side) tab.
Users chat with two chosen models.
"""

import json
import time

import gradio as gr
from gradio_sandboxcomponent import SandboxComponent
import numpy as np

from fastchat.constants import (
    MODERATION_MSG,
    CONVERSATION_LIMIT_MSG,
    INPUT_CHAR_LEN_LIMIT,
    CONVERSATION_TURN_LIMIT,
    SURVEY_LINK,
)
from fastchat.model.model_adapter import get_conversation_template
from fastchat.serve.gradio_web_server import (
    State,
    add_text,
    bot_response,
    get_conv_log_filename,
    no_change_btn,
    enable_btn,
    disable_btn,
    invisible_btn,
    acknowledgment_md,
    get_ip,
    get_model_description_md,
    update_sandbox_system_message
)
from fastchat.serve.remote_logger import get_remote_logger
from fastchat.serve.sandbox.code_runner import SandboxGradioSandboxComponents, SandboxEnvironment, DEFAULT_SANDBOX_INSTRUCTIONS, SUPPORTED_SANDBOX_ENVIRONMENTS, ChatbotSandboxState, create_chatbot_sandbox_state, on_click_code_message_run, on_edit_code, update_sandbox_config_multi, update_visibility, on_edit_dependency
from fastchat.serve.sandbox.sandbox_telemetry import log_sandbox_telemetry_gradio_fn
from fastchat.utils import (
    build_logger,
    moderation_filter,
)

logger = build_logger("gradio_web_server_multi", "gradio_web_server_multi.log")

num_sides = 2
enable_moderation = False


def set_global_vars_named(enable_moderation_):
    global enable_moderation
    enable_moderation = enable_moderation_


def load_demo_side_by_side_named(models, url_params):
    states = [None] * num_sides

    model_left = models[0] if len(models) > 0 else ""
    if len(models) > 1:
        weights = ([8] * 4 + [4] * 8 + [1] * 64)[: len(models) - 1]
        weights = weights / np.sum(weights)
        model_right = np.random.choice(models[1:], p=weights)
    else:
        model_right = model_left

    selector_updates = [
        gr.Dropdown(choices=models, value=model_left, visible=True),
        gr.Dropdown(choices=models, value=model_right, visible=True),
    ]

    return states + selector_updates


def vote_last_response(states, vote_type, model_selectors, request: gr.Request):
    if states[0] is None or states[1] is None:
        return
    with open(get_conv_log_filename(), "a") as fout:
        data = {
            "tstamp": round(time.time(), 4),
            "type": vote_type,
            "models": [x for x in model_selectors],
            "states": [x.dict() for x in states],
            "ip": get_ip(request),
        }
        fout.write(json.dumps(data) + "\n")
    get_remote_logger().log(data)


def leftvote_last_response(
    state0, state1, model_selector0, model_selector1, request: gr.Request
):
    logger.info(f"leftvote (named). ip: {get_ip(request)}")
    vote_last_response(
        [state0, state1], "leftvote", [model_selector0, model_selector1], request
    )
    return ("",) + (disable_btn,) * 7


def rightvote_last_response(
    state0, state1, model_selector0, model_selector1, request: gr.Request
):
    logger.info(f"rightvote (named). ip: {get_ip(request)}")
    vote_last_response(
        [state0, state1], "rightvote", [model_selector0, model_selector1], request
    )
    return ("",) + (disable_btn,) * 7


def tievote_last_response(
    state0, state1, model_selector0, model_selector1, request: gr.Request
):
    logger.info(f"tievote (named). ip: {get_ip(request)}")
    vote_last_response(
        [state0, state1], "tievote", [model_selector0, model_selector1], request
    )
    return ("",) + (disable_btn,) * 7


def bothbad_vote_last_response(
    state0, state1, model_selector0, model_selector1, request: gr.Request
):
    logger.info(f"bothbad_vote (named). ip: {get_ip(request)}")
    vote_last_response(
        [state0, state1], "bothbad_vote", [model_selector0, model_selector1], request
    )
    return ("",) + (disable_btn,) * 7

def regenerate(state, request: gr.Request):
    ip = get_ip(request)
    logger.info(f"regenerate. ip: {ip}")
    if state is None:
        return (None, None, "") + (no_change_btn,) * 8
    if not state.regen_support:
        state.skip_next = True
        return (state, state.to_gradio_chatbot(), "", None) + (no_change_btn,) * 8
    state.conv.update_last_message(None)
    return (state, state.to_gradio_chatbot(), "") + (disable_btn,) * 8

def regenerate_multi(state0, state1, request: gr.Request):
    logger.info(f"regenerate (named). ip: {get_ip(request)}")
    states = [state0, state1]

    if state0 is None and state1 is not None:
        if not state1.regen_support:
            state1.skip_next = True
            return states + [None, state1.to_gradio_chatbot()] + [""] + [no_change_btn] * 8
        state1.conv.update_last_message(None)
        return states + [None, state1.to_gradio_chatbot()] + [""] + [disable_btn] * 8

    if state1 is None and state0 is not None:
        if not state0.regen_support:
            state0.skip_next = True
            return states + [state0.to_gradio_chatbot(), None] + [""] + [no_change_btn] * 8
        state0.conv.update_last_message(None)
        return states + [state0.to_gradio_chatbot(), None] + [""] + [disable_btn] * 8

    if state0.regen_support and state1.regen_support:
        for i in range(num_sides):
            states[i].conv.update_last_message(None)
        return (
            states + [x.to_gradio_chatbot() for x in states] + [""] + [disable_btn] * 8
        )
    states[0].skip_next = True
    states[1].skip_next = True
    return states + [x.to_gradio_chatbot() for x in states] + [""] + [no_change_btn] * 8


def clear_history(sandbox_state0, sandbox_state1, request: gr.Request):
    logger.info(f"clear_history (named). ip: {get_ip(request)}")
    sandbox_states = [sandbox_state0, sandbox_state1]
    sandbox_state0["enabled_round"] = 0
    sandbox_state1["enabled_round"] = 0
    return (
        sandbox_states
        + [None] * num_sides
        + [None] * num_sides
        + [""]
        + [invisible_btn] * 4
        + [disable_btn] * 1
        + [invisible_btn] * 2
        + [disable_btn] * 1
        )
def clear_sandbox_components(*components):
    updates = []
    for idx, component in enumerate(components):
        if idx in [3, 7]:
            updates.append(gr.update(value=[['', '', '']], visible=False))
        else:
            updates.append(gr.update(value="", visible=False))
    return updates

def share_click(state0, state1, model_selector0, model_selector1, request: gr.Request):
    logger.info(f"share (named). ip: {get_ip(request)}")
    if state0 is not None and state1 is not None:
        vote_last_response(
            [state0, state1], "share", [model_selector0, model_selector1], request
        )

def update_sandbox_system_messages_multi(state0, state1, sandbox_state0, sandbox_state1, model_selector0, model_selector1):
    '''
    Add sandbox instructions to the system message.
    '''
    states = [state0, state1]
    model_selectors = [model_selector0, model_selector1]
    sandbox_states: list[ChatbotSandboxState] = [sandbox_state0, sandbox_state1]
    new_system_messages = []

    # Init states if necessary
    for i in range(num_sides):
        if states[i] is None:
            states[i] = State(model_selectors[i])
        sandbox_state = sandbox_states[i]
        # if sandbox_state is None or sandbox_state['enable_sandbox'] is False or sandbox_state["enabled_round"] > 0:
        #     continue
        # sandbox_state['enabled_round'] += 1 # avoid dup
        sandbox_state['sandbox_instruction'] = DEFAULT_SANDBOX_INSTRUCTIONS[sandbox_state['sandbox_environment']]
        environment_instruction = sandbox_state['sandbox_instruction']
        current_system_message = states[i].conv.get_system_message(states[i].is_vision)
        new_system_message = f"{current_system_message}\n\n{environment_instruction}"
        states[i].conv.set_system_message(environment_instruction)

    return states + [x.to_gradio_chatbot() for x in states] + [environment_instruction]

def add_text_multi(
    state0, state1,
    model_selector0, model_selector1,
    sandbox_state0, sandbox_state1,
    text, request: gr.Request
):
    ip = get_ip(request)
    logger.info(f"add_text_multi (named). ip: {ip}. len: {len(text)}")
    states = [state0, state1]
    model_selectors = [model_selector0, model_selector1]
    sandbox_states = [sandbox_state0, sandbox_state1]

    if sandbox_state0['enable_sandbox']:
        sandbox_state0['enabled_round'] += 1
        sandbox_state1['enabled_round'] += 1

    # Init states if necessary
    for i in range(num_sides):
        if states[i] is None:
            states[i] = State(model_selectors[i])

    if len(text) <= 0:
        for i in range(num_sides):
            states[i].skip_next = True
        return (
            states
            + [x.to_gradio_chatbot() for x in states]
            + sandbox_states
            + ["", None]
            + [
                no_change_btn,
            ]
            * 8
        )

    model_list = [states[i].model_name for i in range(num_sides)]
    all_conv_text_left = states[0].conv.get_prompt()
    all_conv_text_right = states[1].conv.get_prompt()
    all_conv_text = (
        all_conv_text_left[-1000:] + all_conv_text_right[-1000:] + "\nuser: " + text
    )
    flagged = moderation_filter(all_conv_text, model_list)
    if flagged:
        logger.info(f"violate moderation (named). ip: {ip}. text: {text}")
        # overwrite the original text
        text = MODERATION_MSG

    conv = states[0].conv
    if (len(conv.messages) - conv.offset) // 2 >= CONVERSATION_TURN_LIMIT:
        logger.info(f"conversation turn limit. ip: {ip}. text: {text}")
        for i in range(num_sides):
            states[i].skip_next = True
        return (
            states
            + [x.to_gradio_chatbot() for x in states]
             + sandbox_states
            + [CONVERSATION_LIMIT_MSG]
            + [
                no_change_btn,
            ]
            * 8
        )

    text = text[:INPUT_CHAR_LEN_LIMIT]  # Hard cut-off
    for i in range(num_sides):
        states[i].conv.append_message(states[i].conv.roles[0], text)
        states[i].conv.append_message(states[i].conv.roles[1], None)
        states[i].skip_next = False

    return (
        states
        + [x.to_gradio_chatbot() for x in states]
        + sandbox_states
        + [""]
        + [disable_btn,] * 7
    )


def bot_response_multi(
    state0,
    state1,
    temperature,
    top_p,
    max_new_tokens,
    sandbox_state0,
    sandbox_state1,
    request: gr.Request = None,
):
    '''
    The main function for generating responses from both models.
    '''
    logger.info(f"bot_response_multi (named). ip: {get_ip(request) if request else 'unknown'}")

    if state0 is not None and state1 is not None:
        if state0.skip_next or state1.skip_next:
            # This generate call is skipped due to invalid inputs
            yield (
                state0,
                state1,
                state0.to_gradio_chatbot() ,
                state1.to_gradio_chatbot() ,
            ) + (no_change_btn,) * 8
            return

    states = [state0, state1]
    gen = []
    for i in range(num_sides):
        gen.append(
            bot_response(
                states[i],
                temperature,
                top_p,
                max_new_tokens,
                sandbox_state0,
                request
            )
        )

    model_tpy = []
    for i in range(num_sides):
        token_per_yield = 1
        if states[i] is not None and states[i].model_name in [
            "gemini-pro",
            "gemma-1.1-2b-it",
            "gemma-1.1-7b-it",
            "phi-3-mini-4k-instruct",
            "phi-3-mini-128k-instruct",
            "snowflake-arctic-instruct",
        ]:
            token_per_yield = 30
        elif states[i] is not None and states[i].model_name in [
            "qwen-max-0428",
            "qwen-vl-max-0809",
            "qwen1.5-110b-chat",
        ]:
            token_per_yield = 7
        elif states[i] is not None and  states[i].model_name in [
            "qwen2.5-72b-instruct",
            "qwen2-72b-instruct",
            "qwen-plus-0828",
            "qwen-max-0919",
            "llama-3.1-405b-instruct-bf16",
        ]:
            token_per_yield = 4
        model_tpy.append(token_per_yield)

    chatbots = [None] * num_sides
    iters = 0
    while True:
        stop = True
        iters += 1
        for i in range(num_sides):
            try:
                # yield fewer times if chunk size is larger
                if model_tpy[i] == 1 or (iters % model_tpy[i] == 1 or iters < 3):
                    ret = next(gen[i])
                    states[i], chatbots[i] = ret[0], ret[1]
                stop = False
            except StopIteration:
                pass
        yield states + chatbots + [disable_btn] * 8
        if stop:
            break


def flash_buttons():
    btn_updates = [
        [disable_btn] * 4 + [enable_btn] * 4,
        [enable_btn] * 8,
    ]
    for i in range(4):
        yield btn_updates[i % 2]
        time.sleep(0.3)


def build_side_by_side_ui_named(models):
    notice_markdown = f"""
## 📜 How It Works
- Interact with two chosen models (e.g., GPT, Gemini, Claude) as they generate programs with visual UIs.
- Test the programs in a sandbox environment, interact with their functionality, and vote for the better one!
- You can chat for multiple turns, explore the UIs, and continue testing until you identify a winner.
"""

    states = [gr.State() for _ in range(num_sides)]
    model_selectors = [None] * num_sides
    chatbots: list[gr.Chatbot | None] = [None] * num_sides

    with gr.Group(elem_id="share-region-named"):
        with gr.Row():
            for i in range(num_sides):
                with gr.Column():
                    model_selectors[i] = gr.Dropdown(
                        choices=models,
                        value=models[i] if len(models) > i else "",
                        label=f"Model {chr(ord('A') + i)}",
                        interactive=True,
                        show_label=True,
                        container=False,
                    )

        with gr.Row():
            for i in range(num_sides):
                label = "Model A" if i == 0 else "Model B"
                with gr.Column():
                    chatbots[i] = gr.Chatbot(
                        label=label,
                        elem_id=f"chatbot",
                        height=550,
                        show_copy_button=True,
                        latex_delimiters=[
                            {"left": "$", "right": "$", "display": False},
                            {"left": "$$", "right": "$$", "display": True},
                            {"left": r"\(", "right": r"\)", "display": False},
                            {"left": r"\[", "right": r"\]", "display": True},
                        ],
                    )

    # sandbox states and components
    sandbox_states: list[gr.State] = [] # state for each chatbot
    sandboxes_components: list[SandboxGradioSandboxComponents] = [] # components for each chatbot
    sandbox_hidden_components = []

    # chatbot sandbox
    with gr.Group():
        # chatbot sandbox config
        with gr.Row():
            sandbox_env_choice = gr.Dropdown(choices=SUPPORTED_SANDBOX_ENVIRONMENTS, label="Sandbox Environment", interactive=True, visible=True)
        with gr.Group():
            with gr.Accordion("Sandbox & Output", open=True, visible=True) as sandbox_instruction_accordion:
                with gr.Group(visible=True) as sandbox_group:
                    with gr.Row(visible=True) as sandbox_row:
                        for chatbotIdx in range(num_sides):
                            with gr.Column(scale=1, visible=True) as column:
                                sandbox_state = gr.State(create_chatbot_sandbox_state(btn_list_length=8))
                                # Add containers for the sandbox output
                                sandbox_title = gr.Markdown(value=f"### Model {chatbotIdx + 1} Sandbox", visible=False)

                                with gr.Tab(label="Output", visible=False) as sandbox_output_tab:
                                    sandbox_output = gr.Markdown(value="", visible=False)
                                sandbox_title = gr.Markdown(value=f"### Model {chatbotIdx + 1} Sandbox", visible=True)

                                with gr.Tab(label="Output", visible=True) as sandbox_output_tab:
                                    sandbox_output = gr.Markdown(value="", visible=True)
                                    sandbox_ui = SandboxComponent(
                                        value=('', False, []),
                                        show_label=True,
                                        visible=True,
                                    )

                                # log sandbox telemetry
                                sandbox_ui.change(
                                    fn=log_sandbox_telemetry_gradio_fn,
                                    inputs=[sandbox_state, sandbox_ui],
                                )

                                with gr.Tab(label="Code", visible=True) as sandbox_code_tab:
                                    sandbox_code = gr.Code(
                                        value="",
                                        interactive=True, # allow user edit
                                        visible=False,
                                        label='Sandbox Code',
                                    )
                                    with gr.Row():
                                        sandbox_code_submit_btn = gr.Button(value="Apply Changes", visible=True, interactive=True, variant='primary', size='sm')

                                with gr.Tab(
                                    label="Dependency", visible=True
                                ) as sandbox_dependency_tab:
                                    sandbox_dependency = gr.Dataframe(
                                        headers=["Type", "Package", "Version"],
                                        datatype=["str", "str", "str"],
                                        col_count=(3, "fixed"),
                                        interactive=True,
                                        visible=False,
                                        wrap=True,  # Enable text wrapping
                                        max_height=200,
                                        type="array",  # Add this line to fix the error
                                    )
                                    with gr.Row():
                                        dependency_submit_btn = gr.Button(
                                            value="Apply Dependencies",
                                            visible=True,
                                            interactive=True,
                                            variant="primary",
                                            size="sm",
                                        )

                                    dependency_submit_btn.click(
                                        fn=on_edit_dependency,
                                        inputs=[
                                            states[chatbotIdx],
                                            sandbox_state,
                                            sandbox_dependency,
                                            sandbox_output,
                                            sandbox_ui,
                                            sandbox_code,
                                        ],
                                        outputs=[
                                            sandbox_output,
                                            sandbox_ui,
                                            sandbox_code,
                                            sandbox_dependency,
                                        ],
                                    )
                                sandbox_code_submit_btn.click(
                                    fn=on_edit_code,
                                    inputs=[
                                        states[chatbotIdx],
                                        sandbox_state,
                                        sandbox_output,
                                        sandbox_ui,
                                        sandbox_code,
                                        sandbox_dependency,
                                    ],
                                    outputs=[
                                        sandbox_output,
                                        sandbox_ui,
                                        sandbox_code,
                                        sandbox_dependency,
                                    ],
                                )
                                sandbox_states.append(sandbox_state)
                                sandboxes_components.append((
                                    sandbox_output,
                                    sandbox_ui,
                                    sandbox_code,
                                    sandbox_dependency,
                                ))

<<<<<<< HEAD
=======
        sandbox_env_choice.change(
            fn=update_sandbox_config_multi,
            inputs=[
                gr.State(value=True),  # Always enabled
                sandbox_env_choice,
                *sandbox_states,
            ],
            outputs=[*sandbox_states],
        )

>>>>>>> cd5309b1
    # First define all UI components
    with gr.Row():
        textbox = gr.Textbox(
            show_label=False,
            placeholder="👉 Enter your prompt and press ENTER",
            elem_id="input_box",
        )
        send_btn = gr.Button(value="Send", variant="primary", scale=0)
        send_btn_left = gr.Button(value="Send to Left", variant="primary", scale=0)
        send_btn_right = gr.Button(value="Send to Right", variant="primary", scale=0)
        send_btns_one_side = [send_btn_left, send_btn_right]

    with gr.Row():
        leftvote_btn = gr.Button(
            value="👈  A is better", visible=False, interactive=False
        )
        rightvote_btn = gr.Button(
            value="👉  B is better", visible=False, interactive=False
        )
        tie_btn = gr.Button(value="🤝  Tie", visible=False, interactive=False)
        bothbad_btn = gr.Button(
            value="👎  Both are bad", visible=False, interactive=False
        )

    with gr.Row() as button_row:
        clear_btn = gr.Button(value="🗑️  Clear history", interactive=False)
        regenerate_btn = gr.Button(value="🔄  Regenerate", interactive=False)
        left_regenerate_btn = gr.Button(value="🔄  Regenerate Left", interactive=False, visible=False)
        right_regenerate_btn = gr.Button(value="🔄  Regenerate Right", interactive=False, visible=False)
        share_btn = gr.Button(value="📷  Share")
        regenerate_one_side_btns = [left_regenerate_btn, right_regenerate_btn]

    # Define btn_list after all buttons are created
    btn_list = [
        leftvote_btn,
        rightvote_btn,
        tie_btn,
        bothbad_btn,
        regenerate_btn,
        left_regenerate_btn,
        right_regenerate_btn,
        clear_btn,
    ]

    with gr.Accordion("System Prompt", open=False) as system_prompt_accordion:
        system_prompt_textbox = gr.Textbox(
            value=DEFAULT_SANDBOX_INSTRUCTIONS[SandboxEnvironment.AUTO],
            show_label=False,
            lines=15,
            placeholder="Edit system prompt here",
            interactive=True,
            elem_id="system_prompt_box",
        )

    with gr.Accordion("Parameters", open=False) as parameter_row:
        temperature = gr.Slider(
            minimum=0.0,
            maximum=1.0,
            value=0.7,
            step=0.1,
            interactive=True,
            label="Temperature",
        )
        top_p = gr.Slider(
            minimum=0.0,
            maximum=1.0,
            value=1.0,
            step=0.1,
            interactive=True,
            label="Top P",
        )
        max_output_tokens = gr.Slider(
            minimum=16,
            maximum=4096,
            value=2048,
            step=64,
            interactive=True,
            label="Max output tokens",
        )

    notice = gr.Markdown(notice_markdown, elem_id="notice_markdown")
    gr.Markdown("## Supported Models")
    with gr.Accordion(
        f"🔍 Expand to see the descriptions of {len(models)} models", open=False
    ):
        model_description_md = get_model_description_md(models)
        gr.Markdown(model_description_md, elem_id="model_description_markdown")

    gr.Markdown(acknowledgment_md, elem_id="ack_markdown")

    # Define helper functions for system prompt updates
    def update_system_prompt_both(system_prompt, sandbox_state0, sandbox_state1):
        if sandbox_state0['enabled_round'] == 0:
            sandbox_state0['sandbox_instruction'] = system_prompt
        if sandbox_state1['enabled_round'] == 0:
            sandbox_state1['sandbox_instruction'] = system_prompt
        return sandbox_state0, sandbox_state1

    # Register event handlers
    textbox.submit(
        update_system_prompt_both,
        inputs=[system_prompt_textbox, sandbox_states[0], sandbox_states[1]],
        outputs=[sandbox_states[0], sandbox_states[1]]
    ).then(
        add_text_multi,
        states + model_selectors + sandbox_states + [textbox],
        states + chatbots + sandbox_states + [textbox] + btn_list[:7],
    ).then(
        update_sandbox_system_messages_multi,
        states + sandbox_states + model_selectors,
        states + chatbots+ [system_prompt_textbox]
    ).then(
        lambda sandbox_state: gr.update(interactive=sandbox_state['enabled_round'] == 0),
        inputs=[sandbox_states[0]],
        outputs=[sandbox_env_choice]
    ).then(
        bot_response_multi,
        states + [temperature, top_p, max_output_tokens] + sandbox_states,
        states + chatbots + btn_list,
    ).then(
        flash_buttons, [], btn_list
    )

    send_btn.click(
        update_system_prompt_both,
        inputs=[system_prompt_textbox, sandbox_states[0], sandbox_states[1]],
        outputs=[sandbox_states[0], sandbox_states[1]]
    ).then(
        add_text_multi,
        states + model_selectors + sandbox_states + [textbox],
        states + chatbots + sandbox_states + [textbox] + btn_list[:7],
    ).then(
        update_sandbox_system_messages_multi,
        states + sandbox_states + model_selectors,
        states + chatbots+ [system_prompt_textbox]
    ).then(
        lambda sandbox_state: gr.update(interactive=sandbox_state['enabled_round'] == 0),
        inputs=[sandbox_states[0]],
        outputs=[sandbox_env_choice]
    ).then(
        bot_response_multi,
        states + [temperature, top_p, max_output_tokens] + sandbox_states,
        states + chatbots + btn_list,
    ).then(
        flash_buttons, [], btn_list
    )

    sandbox_env_choice.change(
    fn=update_sandbox_config_multi,
    inputs=[
        gr.State(value=True),  # Always enabled
        sandbox_env_choice,
        *sandbox_states
    ],
    outputs=[*sandbox_states]
    ).then(
        update_sandbox_system_messages_multi,
        states + sandbox_states + model_selectors,
        states + chatbots + [system_prompt_textbox]
    ).then(
        lambda sandbox_state: gr.update(interactive=sandbox_state['enabled_round'] == 0),
        inputs=[sandbox_states[0]],
        outputs=[sandbox_env_choice]
    )

    # Register handlers for one-sided sends
    for chatbotIdx in range(num_sides):
        send_btns_one_side[chatbotIdx].click(
            update_system_prompt_both,
            inputs=[system_prompt_textbox, sandbox_states[0], sandbox_states[1]],
            outputs=[sandbox_states[0], sandbox_states[1]]
        ).then(
            add_text,
            [states[chatbotIdx], model_selectors[chatbotIdx], sandbox_states[chatbotIdx], textbox],
            [states[chatbotIdx], chatbots[chatbotIdx], textbox] + btn_list[:7],
        ).then(
            update_sandbox_system_message,
            [states[chatbotIdx], sandbox_states[chatbotIdx], model_selectors[chatbotIdx]],
            [states[chatbotIdx], chatbots[chatbotIdx]]
        ).then(
            lambda sandbox_state: gr.update(interactive=sandbox_state['enabled_round'] == 0),
            inputs=[sandbox_state],
            outputs=[sandbox_env_choice]
        ).then(
            bot_response,
            [states[chatbotIdx], temperature, top_p, max_output_tokens, sandbox_states[chatbotIdx]],
            [states[chatbotIdx], chatbots[chatbotIdx]] + btn_list,
        ).then(
            flash_buttons, [], btn_list)


        # Register regenerate handlers
        regenerate_one_side_btns[chatbotIdx].click(
            regenerate,
            states[chatbotIdx],
            [states[chatbotIdx], chatbots[chatbotIdx], textbox] + btn_list
        ).then(
            bot_response,
            [states[chatbotIdx], temperature, top_p, max_output_tokens, sandbox_states[chatbotIdx]],
            [states[chatbotIdx], chatbots[chatbotIdx]] + btn_list,
        )

        # Register sandbox click handlers
        chatbots[chatbotIdx].select(
            fn=on_click_code_message_run,
            inputs=[states[chatbotIdx], sandbox_states[chatbotIdx], *sandboxes_components[chatbotIdx]],
            outputs=[*sandboxes_components[chatbotIdx]],
        )

    # Register model selector change handlers
    for i in range(num_sides):
        model_selectors[i].change(
            clear_history,
            sandbox_states,
            sandbox_states + states + chatbots + [textbox] + btn_list
        ).then(
            clear_sandbox_components,
            inputs=[component for components in sandboxes_components for component in components],
            outputs=[component for components in sandboxes_components for component in components]
        )

    # Register share button handler
    share_js = """
function (a, b, c, d) {
    const captureElement = document.querySelector('#share-region-named');
    html2canvas(captureElement)
        .then(canvas => {
            canvas.style.display = 'none'
            document.body.appendChild(canvas)
            return canvas
        })
        .then(canvas => {
            const image = canvas.toDataURL('image/png')
            const a = document.createElement('a')
            a.setAttribute('download', 'chatbot-arena.png')
            a.setAttribute('href', image)
            a.click()
            canvas.remove()
        });
    return [a, b, c, d];
}
"""
    share_btn.click(share_click, states + model_selectors, [], js=share_js)

    # Register regenerate and clear button handlers
    regenerate_btn.click(
        regenerate_multi,
        states,
        states + chatbots + [textbox] + btn_list
    ).then(
        bot_response_multi,
        states + [temperature, top_p, max_output_tokens] + sandbox_states,
        states + chatbots + btn_list,
    ).then(
        flash_buttons, [], btn_list
    )

    clear_btn.click(
        clear_history,
        sandbox_states,
        sandbox_states + states + chatbots + [textbox] + btn_list
    ).then(
        clear_sandbox_components,
        inputs=[component for components in sandboxes_components for component in components],
        outputs=[component for components in sandboxes_components for component in components]
    ).then(
        lambda: gr.update(interactive=True),
        outputs=[sandbox_env_choice]
    )

    # Register voting button handlers
    leftvote_btn.click(
        leftvote_last_response,
        states + model_selectors,
        [textbox, leftvote_btn, rightvote_btn, tie_btn, bothbad_btn, send_btn, send_btn_left, send_btn_right]
    )

    rightvote_btn.click(
        rightvote_last_response,
        states + model_selectors,
        [textbox, leftvote_btn, rightvote_btn, tie_btn, bothbad_btn, send_btn, send_btn_left, send_btn_right]
    )

    tie_btn.click(
        tievote_last_response,
        states + model_selectors,
        [textbox, leftvote_btn, rightvote_btn, tie_btn, bothbad_btn, send_btn, send_btn_left, send_btn_right]
    )

    bothbad_btn.click(
        bothbad_vote_last_response,
        states + model_selectors,
        [textbox, leftvote_btn, rightvote_btn, tie_btn, bothbad_btn, send_btn, send_btn_left, send_btn_right]
    )

    return states + model_selectors<|MERGE_RESOLUTION|>--- conflicted
+++ resolved
@@ -549,8 +549,6 @@
                                     sandbox_dependency,
                                 ))
 
-<<<<<<< HEAD
-=======
         sandbox_env_choice.change(
             fn=update_sandbox_config_multi,
             inputs=[
@@ -560,8 +558,6 @@
             ],
             outputs=[*sandbox_states],
         )
-
->>>>>>> cd5309b1
     # First define all UI components
     with gr.Row():
         textbox = gr.Textbox(
