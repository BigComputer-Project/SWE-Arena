"""
Chatbot Arena (side-by-side) tab.
Users chat with two chosen models.
"""

import json
import time

import gradio as gr
from gradio_sandboxcomponent import SandboxComponent
import numpy as np

from fastchat.constants import (
    MODERATION_MSG,
    CONVERSATION_LIMIT_MSG,
    INPUT_CHAR_LEN_LIMIT,
    CONVERSATION_TURN_LIMIT,
    SURVEY_LINK,
)
from fastchat.model.model_adapter import get_conversation_template
from fastchat.serve.gradio_web_server import (
    State,
    add_text,
    bot_response,
    get_conv_log_filename,
    no_change_btn,
    enable_btn,
    disable_btn,
    invisible_btn,
    acknowledgment_md,
    get_ip,
    get_model_description_md,
    update_sandbox_system_message
)
from fastchat.serve.remote_logger import get_remote_logger
from fastchat.serve.sandbox.code_runner import SandboxGradioSandboxComponents, SandboxEnvironment, DEFAULT_SANDBOX_INSTRUCTIONS, SUPPORTED_SANDBOX_ENVIRONMENTS, ChatbotSandboxState, create_chatbot_sandbox_state, on_click_code_message_run, on_edit_code, update_sandbox_config_multi, update_visibility, on_edit_dependency
from fastchat.serve.sandbox.sandbox_telemetry import log_sandbox_telemetry_gradio_fn
from fastchat.utils import (
    build_logger,
    moderation_filter,
)

logger = build_logger("gradio_web_server_multi", "gradio_web_server_multi.log")

num_sides = 2
enable_moderation = False


def set_global_vars_named(enable_moderation_):
    global enable_moderation
    enable_moderation = enable_moderation_


def load_demo_side_by_side_named(models, url_params):
    states = [None] * num_sides

    model_left = models[0] if len(models) > 0 else ""
    if len(models) > 1:
        weights = ([8] * 4 + [4] * 8 + [1] * 64)[: len(models) - 1]
        weights = weights / np.sum(weights)
        model_right = np.random.choice(models[1:], p=weights)
    else:
        model_right = model_left

    selector_updates = [
        gr.Dropdown(choices=models, value=model_left, visible=True),
        gr.Dropdown(choices=models, value=model_right, visible=True),
    ]

    return states + selector_updates


def vote_last_response(states, vote_type, model_selectors, request: gr.Request):
    if states[0] is None or states[1] is None:
        return
    with open(get_conv_log_filename(), "a") as fout:
        data = {
            "tstamp": round(time.time(), 4),
            "type": vote_type,
            "models": [x for x in model_selectors],
            "states": [x.dict() for x in states],
            "ip": get_ip(request),
        }
        fout.write(json.dumps(data) + "\n")
    get_remote_logger().log(data)


def leftvote_last_response(
    state0, state1, model_selector0, model_selector1, request: gr.Request
):
    logger.info(f"leftvote (named). ip: {get_ip(request)}")
    vote_last_response(
        [state0, state1], "leftvote", [model_selector0, model_selector1], request
    )
    return ("",) + (disable_btn,) * 7


def rightvote_last_response(
    state0, state1, model_selector0, model_selector1, request: gr.Request
):
    logger.info(f"rightvote (named). ip: {get_ip(request)}")
    vote_last_response(
        [state0, state1], "rightvote", [model_selector0, model_selector1], request
    )
    return ("",) + (disable_btn,) * 7


def tievote_last_response(
    state0, state1, model_selector0, model_selector1, request: gr.Request
):
    logger.info(f"tievote (named). ip: {get_ip(request)}")
    vote_last_response(
        [state0, state1], "tievote", [model_selector0, model_selector1], request
    )
    return ("",) + (disable_btn,) * 7


def bothbad_vote_last_response(
    state0, state1, model_selector0, model_selector1, request: gr.Request
):
    logger.info(f"bothbad_vote (named). ip: {get_ip(request)}")
    vote_last_response(
        [state0, state1], "bothbad_vote", [model_selector0, model_selector1], request
    )
    return ("",) + (disable_btn,) * 7

def regenerate(state, request: gr.Request):
    ip = get_ip(request)
    logger.info(f"regenerate. ip: {ip}")
    if state is None:
        return (None, None, "") + (no_change_btn,) * 8
    if not state.regen_support:
        state.skip_next = True
        return (state, state.to_gradio_chatbot(), "", None) + (no_change_btn,) * 8
    state.conv.update_last_message(None)
    return (state, state.to_gradio_chatbot(), "") + (disable_btn,) * 8

def regenerate_multi(state0, state1, request: gr.Request):
    logger.info(f"regenerate (named). ip: {get_ip(request)}")
    states = [state0, state1]

    if state0 is None and state1 is not None:
        if not state1.regen_support:
            state1.skip_next = True
            return states + [None, state1.to_gradio_chatbot()] + [""] + [no_change_btn] * 8
        state1.conv.update_last_message(None)
        return states + [None, state1.to_gradio_chatbot()] + [""] + [disable_btn] * 8

    if state1 is None and state0 is not None:
        if not state0.regen_support:
            state0.skip_next = True
            return states + [state0.to_gradio_chatbot(), None] + [""] + [no_change_btn] * 8
        state0.conv.update_last_message(None)
        return states + [state0.to_gradio_chatbot(), None] + [""] + [disable_btn] * 8

    if state0.regen_support and state1.regen_support:
        for i in range(num_sides):
            states[i].conv.update_last_message(None)
        return (
            states + [x.to_gradio_chatbot() for x in states] + [""] + [disable_btn] * 8
        )
    states[0].skip_next = True
    states[1].skip_next = True
    return states + [x.to_gradio_chatbot() for x in states] + [""] + [no_change_btn] * 8


def clear_history(sandbox_state0, sandbox_state1, request: gr.Request):
    logger.info(f"clear_history (named). ip: {get_ip(request)}")
    sandbox_states = [sandbox_state0, sandbox_state1]
    sandbox_state0["enabled_round"] = 0
    sandbox_state1["enabled_round"] = 0
    return (
        sandbox_states
        + [None] * num_sides
        + [None] * num_sides
        + [""]
        + [invisible_btn] * 4
        + [disable_btn] * 1
        + [invisible_btn] * 2
        + [disable_btn] * 1
        )
def clear_sandbox_components(*components):
    updates = []
    for component in components:
        updates.append(gr.update(value="", visible=False))
    return updates

def share_click(state0, state1, model_selector0, model_selector1, request: gr.Request):
    logger.info(f"share (named). ip: {get_ip(request)}")
    if state0 is not None and state1 is not None:
        vote_last_response(
            [state0, state1], "share", [model_selector0, model_selector1], request
        )

def update_sandbox_system_messages_multi(state0, state1, sandbox_state0, sandbox_state1, model_selector0, model_selector1):
    '''
    Add sandbox instructions to the system message.
    '''
    states = [state0, state1]
    model_selectors = [model_selector0, model_selector1]
    sandbox_states: list[ChatbotSandboxState] = [sandbox_state0, sandbox_state1]

    # Init states if necessary
    for i in range(num_sides):
        if states[i] is None:
            states[i] = State(model_selectors[i])
        sandbox_state = sandbox_states[i]
        if sandbox_state is None or sandbox_state['enable_sandbox'] is False or sandbox_state["enabled_round"] > 0:
            continue
        sandbox_state['enabled_round'] += 1 # avoid dup
        environment_instruction = sandbox_state['sandbox_instruction']
        current_system_message = states[i].conv.get_system_message(states[i].is_vision)
        new_system_message = f"{current_system_message}\n\n{environment_instruction}"
        states[i].conv.set_system_message(new_system_message)

    return states + [x.to_gradio_chatbot() for x in states]

def add_text_multi(
    state0, state1,
    model_selector0, model_selector1,
    sandbox_state0, sandbox_state1,
    text, request: gr.Request
):
    ip = get_ip(request)
    logger.info(f"add_text_multi (named). ip: {ip}. len: {len(text)}")
    states = [state0, state1]
    model_selectors = [model_selector0, model_selector1]
    sandbox_states = [sandbox_state0, sandbox_state1]

    # Init states if necessary
    for i in range(num_sides):
        if states[i] is None:
            states[i] = State(model_selectors[i])

    if len(text) <= 0:
        for i in range(num_sides):
            states[i].skip_next = True
        return (
            states
            + [x.to_gradio_chatbot() for x in states]
            + sandbox_states
            + ["", None]
            + [
                no_change_btn,
            ]
            * 8
        )

    model_list = [states[i].model_name for i in range(num_sides)]
    all_conv_text_left = states[0].conv.get_prompt()
    all_conv_text_right = states[1].conv.get_prompt()
    all_conv_text = (
        all_conv_text_left[-1000:] + all_conv_text_right[-1000:] + "\nuser: " + text
    )
    flagged = moderation_filter(all_conv_text, model_list)
    if flagged:
        logger.info(f"violate moderation (named). ip: {ip}. text: {text}")
        # overwrite the original text
        text = MODERATION_MSG

    conv = states[0].conv
    if (len(conv.messages) - conv.offset) // 2 >= CONVERSATION_TURN_LIMIT:
        logger.info(f"conversation turn limit. ip: {ip}. text: {text}")
        for i in range(num_sides):
            states[i].skip_next = True
        return (
            states
            + [x.to_gradio_chatbot() for x in states]
             + sandbox_states
            + [CONVERSATION_LIMIT_MSG]
            + [
                no_change_btn,
            ]
            * 8
        )

    text = text[:INPUT_CHAR_LEN_LIMIT]  # Hard cut-off
    for i in range(num_sides):
        states[i].conv.append_message(states[i].conv.roles[0], text)
        states[i].conv.append_message(states[i].conv.roles[1], None)
        states[i].skip_next = False

    return (
        states
        + [x.to_gradio_chatbot() for x in states]
        + sandbox_states
        + [""]
        + [disable_btn,] * 7
    )


def bot_response_multi(
    state0,
    state1,
    temperature,
    top_p,
    max_new_tokens,
    sandbox_state0,
    sandbox_state1,
    request: gr.Request = None,
):
    '''
    The main function for generating responses from both models.
    '''
    logger.info(f"bot_response_multi (named). ip: {get_ip(request) if request else 'unknown'}")

    if state0 is not None and state1 is not None:
        if state0.skip_next or state1.skip_next:
            # This generate call is skipped due to invalid inputs
            yield (
                state0,
                state1,
                state0.to_gradio_chatbot() ,
                state1.to_gradio_chatbot() ,
            ) + (no_change_btn,) * 8
            return

    states = [state0, state1]
    gen = []
    for i in range(num_sides):
        gen.append(
            bot_response(
                states[i],
                temperature,
                top_p,
                max_new_tokens,
                sandbox_state0,
                request
            )
        )

    model_tpy = []
    for i in range(num_sides):
        token_per_yield = 1
        if states[i] is not None and states[i].model_name in [
            "gemini-pro",
            "gemma-1.1-2b-it",
            "gemma-1.1-7b-it",
            "phi-3-mini-4k-instruct",
            "phi-3-mini-128k-instruct",
            "snowflake-arctic-instruct",
        ]:
            token_per_yield = 30
        elif states[i] is not None and states[i].model_name in [
            "qwen-max-0428",
            "qwen-vl-max-0809",
            "qwen1.5-110b-chat",
        ]:
            token_per_yield = 7
        elif states[i] is not None and  states[i].model_name in [
            "qwen2.5-72b-instruct",
            "qwen2-72b-instruct",
            "qwen-plus-0828",
            "qwen-max-0919",
            "llama-3.1-405b-instruct-bf16",
        ]:
            token_per_yield = 4
        model_tpy.append(token_per_yield)

    chatbots = [None] * num_sides
    iters = 0
    while True:
        stop = True
        iters += 1
        for i in range(num_sides):
            try:
                # yield fewer times if chunk size is larger
                if model_tpy[i] == 1 or (iters % model_tpy[i] == 1 or iters < 3):
                    ret = next(gen[i])
                    states[i], chatbots[i] = ret[0], ret[1]
                stop = False
            except StopIteration:
                pass
        yield states + chatbots + [disable_btn] * 8
        if stop:
            break


def flash_buttons():
    btn_updates = [
        [disable_btn] * 4 + [enable_btn] * 4,
        [enable_btn] * 8,
    ]
    for i in range(4):
        yield btn_updates[i % 2]
        time.sleep(0.3)


def build_side_by_side_ui_named(models):
    notice_markdown = f"""
## 📜 How It Works
- Interact with two chosen models (e.g., GPT, Gemini, Claude) as they generate programs with visual UIs.
- Test the programs in a sandbox environment, interact with their functionality, and vote for the better one!
- You can chat for multiple turns, explore the UIs, and continue testing until you identify a winner.
"""

    states = [gr.State() for _ in range(num_sides)]
    model_selectors = [None] * num_sides
    chatbots: list[gr.Chatbot | None] = [None] * num_sides

    with gr.Group(elem_id="share-region-named"):
        with gr.Row():
            for i in range(num_sides):
                with gr.Column():
                    model_selectors[i] = gr.Dropdown(
                        choices=models,
                        value=models[i] if len(models) > i else "",
                        label=f"Model {chr(ord('A') + i)}",
                        interactive=True,
                        show_label=True,
                        container=False,
                    )

        with gr.Row():
            for i in range(num_sides):
                label = "Model A" if i == 0 else "Model B"
                with gr.Column():
                    chatbots[i] = gr.Chatbot(
                        label=label,
                        elem_id=f"chatbot",
                        height=550,
                        show_copy_button=True,
                        latex_delimiters=[
                            {"left": "$", "right": "$", "display": False},
                            {"left": "$$", "right": "$$", "display": True},
                            {"left": r"\(", "right": r"\)", "display": False},
                            {"left": r"\[", "right": r"\]", "display": True},
                        ],
                    )

    # sandbox states and components
    sandbox_states: list[gr.State] = [] # state for each chatbot
    sandboxes_components: list[SandboxGradioSandboxComponents] = [] # components for each chatbot
    sandbox_hidden_components = []

    # chatbot sandbox
    with gr.Group():
        # chatbot sandbox config
        with gr.Row():
            sandbox_env_choice = gr.Dropdown(choices=SUPPORTED_SANDBOX_ENVIRONMENTS, label="Sandbox Environment", interactive=True, visible=True)
        with gr.Group():
            with gr.Accordion("Sandbox & Output", open=True, visible=True) as sandbox_instruction_accordion:
                with gr.Group(visible=True) as sandbox_group:
                    with gr.Row(visible=True) as sandbox_row:
                        for chatbotIdx in range(num_sides):
                            with gr.Column(scale=1, visible=True) as column:
                                sandbox_state = gr.State(create_chatbot_sandbox_state(btn_list_length=8))
                                # Add containers for the sandbox output
<<<<<<< HEAD
                                sandbox_title = gr.Markdown(value=f"### Model {chatbotIdx + 1} Sandbox", visible=False)

                                with gr.Tab(label="Output", visible=False) as sandbox_output_tab:
                                    sandbox_output = gr.Markdown(value="", visible=False)
=======
                                sandbox_title = gr.Markdown(value=f"### Model {chatbotIdx + 1} Sandbox", visible=True)

                                with gr.Tab(label="Output", visible=True) as sandbox_output_tab:
                                    sandbox_output = gr.Markdown(value="", visible=True)
>>>>>>> 2f343630
                                    sandbox_ui = SandboxComponent(
                                        value=('', False, []),
                                        show_label=True,
                                        visible=True,
                                    )

                                # log sandbox telemetry
                                sandbox_ui.change(
                                    fn=log_sandbox_telemetry_gradio_fn,
                                    inputs=[sandbox_state, sandbox_ui],
                                )

                                with gr.Tab(label="Code", visible=True) as sandbox_code_tab:
                                    sandbox_code = gr.Code(
                                        value="",
                                        interactive=True, # allow user edit
                                        visible=True,
                                        label='Sandbox Code',
                                    )
                                    with gr.Row():
                                        sandbox_code_submit_btn = gr.Button(value="Apply Changes", visible=True, interactive=True, variant='primary', size='sm')
                                        # run code when click apply changes
                                        # sandbox_code_submit_btn.click(
                                        #     fn=on_edit_code,
                                        #     inputs=[states[chatbotIdx], sandbox_state, sandbox_output, sandbox_ui, sandbox_code],
                                        #     outputs=[sandbox_output, sandbox_ui, sandbox_code]
                                        # )

                                with gr.Tab(
                                    label="Dependency", visible=False
                                ) as sandbox_dependency_tab:
                                    sandbox_dependency = gr.Dataframe(
                                        headers=["Type", "Package", "Version"],
                                        datatype=["str", "str", "str"],
                                        col_count=(3, "fixed"),
                                        value=[["python", "", ""], ["npm", "", ""]],
                                        interactive=True,
                                        visible=False,
                                    )
                                    with gr.Row():
                                        dependency_submit_btn = gr.Button(
                                            value="Apply Dependencies",
                                            visible=True,
                                            interactive=True,
                                            variant="primary",
                                            size="sm",
                                        )

                                    dependency_submit_btn.click(
                                        fn=on_edit_dependency,
                                        inputs=[
                                            states[chatbotIdx],
                                            sandbox_state,
                                            sandbox_dependency,
                                        ],
                                        outputs=[
                                            sandbox_dependency,
                                            sandbox_output,
                                        ],
                                    )
                                sandbox_code_submit_btn.click(
                                    fn=on_edit_code,
                                    inputs=[
                                        states[chatbotIdx],
                                        sandbox_state,
                                        sandbox_output,
                                        sandbox_ui,
                                        sandbox_code,
                                        sandbox_dependency,
                                    ],
                                    outputs=[
                                        sandbox_output,
                                        sandbox_ui,
                                        sandbox_code,
                                        sandbox_dependency,
                                    ],
                                )
                                sandbox_states.append(sandbox_state)
                                sandboxes_components.append((
                                    sandbox_output,
                                    sandbox_ui,
                                    sandbox_code,
                                    sandbox_dependency,
                                ))
<<<<<<< HEAD
                                sandbox_hidden_components.extend(
                                    [
                                        column,
                                        sandbox_title,
                                        sandbox_output_tab,
                                        sandbox_code_tab,
                                        sandbox_dependency_tab,
                                    ]
                                )

        sandbox_hidden_components.extend([sandbox_env_choice, sandbox_instruction_accordion])
=======
>>>>>>> 2f343630

        sandbox_env_choice.change(
            fn=update_sandbox_config_multi,
            inputs=[
<<<<<<< HEAD
                enable_sandbox_checkbox,
                sandbox_env_choice,
                *sandbox_states
            ],
            outputs=[*sandbox_states]
        )

        # update sandbox global config
        enable_sandbox_checkbox.change(
            fn=update_visibility,
            inputs=[enable_sandbox_checkbox],
            outputs=sandbox_hidden_components
        ).then(
            fn=update_sandbox_config_multi,
            inputs=[
                enable_sandbox_checkbox,
=======
                gr.State(value=True),  # Always enabled
>>>>>>> 2f343630
                sandbox_env_choice,
                *sandbox_states
            ],
            outputs=[*sandbox_states]
        )

    # First define all UI components
    with gr.Row():
        textbox = gr.Textbox(
            show_label=False,
            placeholder="👉 Enter your prompt and press ENTER",
            elem_id="input_box",
        )
        send_btn = gr.Button(value="Send", variant="primary", scale=0)
        send_btn_left = gr.Button(value="Send to Left", variant="primary", scale=0)
        send_btn_right = gr.Button(value="Send to Right", variant="primary", scale=0)
        send_btns_one_side = [send_btn_left, send_btn_right]

    with gr.Row():
        leftvote_btn = gr.Button(
            value="👈  A is better", visible=False, interactive=False
        )
        rightvote_btn = gr.Button(
            value="👉  B is better", visible=False, interactive=False
        )
        tie_btn = gr.Button(value="🤝  Tie", visible=False, interactive=False)
        bothbad_btn = gr.Button(
            value="👎  Both are bad", visible=False, interactive=False
        )

    with gr.Row() as button_row:
        clear_btn = gr.Button(value="🗑️  Clear history", interactive=False)
        regenerate_btn = gr.Button(value="🔄  Regenerate", interactive=False)
        left_regenerate_btn = gr.Button(value="🔄  Regenerate Left", interactive=False, visible=False)
        right_regenerate_btn = gr.Button(value="🔄  Regenerate Right", interactive=False, visible=False)
        share_btn = gr.Button(value="📷  Share")
        regenerate_one_side_btns = [left_regenerate_btn, right_regenerate_btn]

    # Define btn_list after all buttons are created
    btn_list = [
        leftvote_btn,
        rightvote_btn,
        tie_btn,
        bothbad_btn,
        regenerate_btn,
        left_regenerate_btn,
        right_regenerate_btn,
        clear_btn,
    ]

    with gr.Accordion("System Prompt", open=False) as system_prompt_accordion:
        system_prompt_textbox = gr.Textbox(
            value=DEFAULT_SANDBOX_INSTRUCTIONS[SandboxEnvironment.AUTO],
            show_label=False,
            lines=15,
            placeholder="Edit system prompt here",
            interactive=True,
            elem_id="system_prompt_box",
        )

    with gr.Accordion("Parameters", open=False) as parameter_row:
        temperature = gr.Slider(
            minimum=0.0,
            maximum=1.0,
            value=0.7,
            step=0.1,
            interactive=True,
            label="Temperature",
        )
        top_p = gr.Slider(
            minimum=0.0,
            maximum=1.0,
            value=1.0,
            step=0.1,
            interactive=True,
            label="Top P",
        )
        max_output_tokens = gr.Slider(
            minimum=16,
            maximum=4096,
            value=2048,
            step=64,
            interactive=True,
            label="Max output tokens",
        )

    notice = gr.Markdown(notice_markdown, elem_id="notice_markdown")
    gr.Markdown("## Supported Models")
    with gr.Accordion(
        f"🔍 Expand to see the descriptions of {len(models)} models", open=False
    ):
        model_description_md = get_model_description_md(models)
        gr.Markdown(model_description_md, elem_id="model_description_markdown")

    gr.Markdown(acknowledgment_md, elem_id="ack_markdown")

    # Define helper functions for system prompt updates
    def update_system_prompt_both(system_prompt, sandbox_state0, sandbox_state1):
        if sandbox_state0['enabled_round'] == 0:
            sandbox_state0['sandbox_instruction'] = system_prompt
        if sandbox_state1['enabled_round'] == 0:
            sandbox_state1['sandbox_instruction'] = system_prompt
        return sandbox_state0, sandbox_state1

    # Register event handlers
    textbox.submit(
        update_system_prompt_both,
        inputs=[system_prompt_textbox, sandbox_states[0], sandbox_states[1]],
        outputs=[sandbox_states[0], sandbox_states[1]]
    ).then(
        add_text_multi,
        states + model_selectors + sandbox_states + [textbox],
        states + chatbots + sandbox_states + [textbox] + btn_list[:7],
    ).then(
        update_sandbox_system_messages_multi,
        states + sandbox_states + model_selectors,
        states + chatbots
    ).then(
        bot_response_multi,
        states + [temperature, top_p, max_output_tokens] + sandbox_states,
        states + chatbots + btn_list,
    ).then(
        flash_buttons, [], btn_list
    )

    send_btn.click(
        update_system_prompt_both,
        inputs=[system_prompt_textbox, sandbox_states[0], sandbox_states[1]],
        outputs=[sandbox_states[0], sandbox_states[1]]
    ).then(
        add_text_multi,
        states + model_selectors + sandbox_states + [textbox],
        states + chatbots + sandbox_states + [textbox] + btn_list[:7],
    ).then(
        update_sandbox_system_messages_multi,
        states + sandbox_states + model_selectors,
        states + chatbots
    ).then(
        bot_response_multi,
        states + [temperature, top_p, max_output_tokens] + sandbox_states,
        states + chatbots + btn_list,
    ).then(
        flash_buttons, [], btn_list
    )

    # Register handlers for one-sided sends
    for chatbotIdx in range(num_sides):
        send_btns_one_side[chatbotIdx].click(
            update_system_prompt_both,
            inputs=[system_prompt_textbox, sandbox_states[0], sandbox_states[1]],
            outputs=[sandbox_states[0], sandbox_states[1]]
        ).then(
            add_text,
            [states[chatbotIdx], model_selectors[chatbotIdx], sandbox_states[chatbotIdx], textbox],
            [states[chatbotIdx], chatbots[chatbotIdx], textbox] + btn_list[:7],
        ).then(
            update_sandbox_system_message,
            [states[chatbotIdx], sandbox_states[chatbotIdx], model_selectors[chatbotIdx]],
            [states[chatbotIdx], chatbots[chatbotIdx]]
        ).then(
            bot_response,
            [states[chatbotIdx], temperature, top_p, max_output_tokens, sandbox_states[chatbotIdx]],
            [states[chatbotIdx], chatbots[chatbotIdx]] + btn_list,
        ).then(
            flash_buttons, [], btn_list
        )

        # Register regenerate handlers
        regenerate_one_side_btns[chatbotIdx].click(
            regenerate,
            states[chatbotIdx],
            [states[chatbotIdx], chatbots[chatbotIdx], textbox] + btn_list
        ).then(
            bot_response,
            [states[chatbotIdx], temperature, top_p, max_output_tokens, sandbox_states[chatbotIdx]],
            [states[chatbotIdx], chatbots[chatbotIdx]] + btn_list,
        )

        # Register sandbox click handlers
        chatbots[chatbotIdx].select(
            fn=on_click_code_message_run,
            inputs=[states[chatbotIdx], sandbox_states[chatbotIdx], *sandboxes_components[chatbotIdx]],
            outputs=[*sandboxes_components[chatbotIdx]],
        )

    # Register model selector change handlers
    for i in range(num_sides):
        model_selectors[i].change(
            clear_history,
            sandbox_states,
            sandbox_states + states + chatbots + [textbox] + btn_list
        ).then(
            clear_sandbox_components,
            inputs=[component for components in sandboxes_components for component in components],
            outputs=[component for components in sandboxes_components for component in components]
        )

    # Register share button handler
    share_js = """
function (a, b, c, d) {
    const captureElement = document.querySelector('#share-region-named');
    html2canvas(captureElement)
        .then(canvas => {
            canvas.style.display = 'none'
            document.body.appendChild(canvas)
            return canvas
        })
        .then(canvas => {
            const image = canvas.toDataURL('image/png')
            const a = document.createElement('a')
            a.setAttribute('download', 'chatbot-arena.png')
            a.setAttribute('href', image)
            a.click()
            canvas.remove()
        });
    return [a, b, c, d];
}
"""
    share_btn.click(share_click, states + model_selectors, [], js=share_js)

    # Register regenerate and clear button handlers
    regenerate_btn.click(
        regenerate_multi, 
        states, 
        states + chatbots + [textbox] + btn_list
    ).then(
        bot_response_multi,
        states + [temperature, top_p, max_output_tokens] + sandbox_states,
        states + chatbots + btn_list,
    ).then(
        flash_buttons, [], btn_list
    )

    clear_btn.click(
        clear_history,
        sandbox_states,
        sandbox_states + states + chatbots + [textbox] + btn_list
    ).then(
        clear_sandbox_components,
        inputs=[component for components in sandboxes_components for component in components],
        outputs=[component for components in sandboxes_components for component in components]
    )

    # Register voting button handlers
    leftvote_btn.click(
        leftvote_last_response,
        states + model_selectors,
        [textbox, leftvote_btn, rightvote_btn, tie_btn, bothbad_btn, send_btn, send_btn_left, send_btn_right]
    )

    rightvote_btn.click(
        rightvote_last_response,
        states + model_selectors,
        [textbox, leftvote_btn, rightvote_btn, tie_btn, bothbad_btn, send_btn, send_btn_left, send_btn_right]
    )

    tie_btn.click(
        tievote_last_response,
        states + model_selectors,
        [textbox, leftvote_btn, rightvote_btn, tie_btn, bothbad_btn, send_btn, send_btn_left, send_btn_right]
    )

    bothbad_btn.click(
        bothbad_vote_last_response,
        states + model_selectors,
        [textbox, leftvote_btn, rightvote_btn, tie_btn, bothbad_btn, send_btn, send_btn_left, send_btn_right]
    )

    return states + model_selectors<|MERGE_RESOLUTION|>--- conflicted
+++ resolved
@@ -446,17 +446,14 @@
                             with gr.Column(scale=1, visible=True) as column:
                                 sandbox_state = gr.State(create_chatbot_sandbox_state(btn_list_length=8))
                                 # Add containers for the sandbox output
-<<<<<<< HEAD
                                 sandbox_title = gr.Markdown(value=f"### Model {chatbotIdx + 1} Sandbox", visible=False)
 
                                 with gr.Tab(label="Output", visible=False) as sandbox_output_tab:
                                     sandbox_output = gr.Markdown(value="", visible=False)
-=======
                                 sandbox_title = gr.Markdown(value=f"### Model {chatbotIdx + 1} Sandbox", visible=True)
 
                                 with gr.Tab(label="Output", visible=True) as sandbox_output_tab:
                                     sandbox_output = gr.Markdown(value="", visible=True)
->>>>>>> 2f343630
                                     sandbox_ui = SandboxComponent(
                                         value=('', False, []),
                                         show_label=True,
@@ -541,25 +538,10 @@
                                     sandbox_code,
                                     sandbox_dependency,
                                 ))
-<<<<<<< HEAD
-                                sandbox_hidden_components.extend(
-                                    [
-                                        column,
-                                        sandbox_title,
-                                        sandbox_output_tab,
-                                        sandbox_code_tab,
-                                        sandbox_dependency_tab,
-                                    ]
-                                )
-
-        sandbox_hidden_components.extend([sandbox_env_choice, sandbox_instruction_accordion])
-=======
->>>>>>> 2f343630
 
         sandbox_env_choice.change(
             fn=update_sandbox_config_multi,
             inputs=[
-<<<<<<< HEAD
                 enable_sandbox_checkbox,
                 sandbox_env_choice,
                 *sandbox_states
@@ -576,9 +558,7 @@
             fn=update_sandbox_config_multi,
             inputs=[
                 enable_sandbox_checkbox,
-=======
                 gr.State(value=True),  # Always enabled
->>>>>>> 2f343630
                 sandbox_env_choice,
                 *sandbox_states
             ],
@@ -801,8 +781,8 @@
 
     # Register regenerate and clear button handlers
     regenerate_btn.click(
-        regenerate_multi, 
-        states, 
+        regenerate_multi,
+        states,
         states + chatbots + [textbox] + btn_list
     ).then(
         bot_response_multi,
