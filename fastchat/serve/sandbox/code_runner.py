'''
Run generated code in a sandbox environment.
'''

from enum import StrEnum
from typing import Any, Generator, TypeAlias, TypedDict, Set
import gradio as gr
import re
import base64
from e2b import Sandbox
from e2b_code_interpreter import Sandbox as CodeSandbox
from gradio_sandboxcomponent import SandboxComponent
import ast
from tree_sitter import Language, Node, Parser
import tree_sitter_javascript
import tree_sitter_typescript
import sys

from .constants import E2B_API_KEY, SANDBOX_TEMPLATE_ID, SANDBOX_NGINX_PORT
from .sandbox_manager import get_sandbox_app_url, create_sandbox, install_npm_dependencies, install_pip_dependencies, run_background_command_with_timeout

class SandboxEnvironment(StrEnum):
    AUTO = 'Auto'
    # Code Interpreter
    PYTHON_CODE_INTERPRETER = 'Python Code Interpreter'
    JAVASCRIPT_CODE_INTERPRETER = 'Javascript Code Interpreter'
    # Web UI Frameworks
    HTML = 'HTML'
    REACT = 'React'
    VUE = 'Vue'
    GRADIO = 'Gradio'
    STREAMLIT = 'Streamlit'
    PYGAME = 'PyGame'
    MERMAID = 'Mermaid'


SUPPORTED_SANDBOX_ENVIRONMENTS: list[str] = [
    env.value for env in SandboxEnvironment
]

WEB_UI_SANDBOX_ENVIRONMENTS = [
    SandboxEnvironment.HTML,
    SandboxEnvironment.REACT,
    SandboxEnvironment.VUE,
    SandboxEnvironment.GRADIO,
    SandboxEnvironment.STREAMLIT,
    # SandboxEnvironment.NICEGUI,
    SandboxEnvironment.PYGAME,
    SandboxEnvironment.MERMAID
]

VALID_GRADIO_CODE_LANGUAGES = [
    'python', 'c', 'cpp', 'markdown', 'json', 'html', 'css', 'javascript', 'jinja2', 'typescript', 'yaml', 'dockerfile', 'shell', 'r', 'sql',
    'sql-msSQL', 'sql-mySQL', 'sql-mariaDB', 'sql-sqlite', 'sql-cassandra', 'sql-plSQL', 'sql-hive', 'sql-pgSQL', 'sql-gql', 'sql-gpSQL', 'sql-sparkSQL', 
    'sql-esper'
]
'''
Languages that gradio code component can render.
'''

RUN_CODE_BUTTON_HTML = "<button style='background-color: #4CAF50; border: none; color: white; padding: 10px 24px; text-align: center; text-decoration: none; display: inline-block; font-size: 16px; margin: 4px 2px; cursor: pointer; border-radius: 12px;'>Click to Run in Sandbox</button>"
'''
Button in the chat to run the code in the sandbox.
'''

GENERAL_SANDBOX_INSTRUCTION = """\
You are an expert Software Engineer, UI/UX designer, and product manager. Your task is to generate self-contained, executable code for a single file or block that can run directly in a sandbox environment. Feel free to ask questions or explain your reasoning.
If you do a great job based on the instructions, you will be rewarded with a high salary and a promotion.

Your code must be written using one of these supported development frameworks and environments:
- React (JavaScript/TypeScript)
- Vue (JavaScript/TypeScript)
- HTML (Vanilla HTML)
- Gradio (Python)
- Streamlit (Python)
- PyGame (Python)
- Mermaid (Markdown)
- Python Code Interpreter
- JavaScript Code Interpreter

All web framework code (React, Vue, HTML) must be directly rendered in a browser and immediately executable without additional setup. DO NOT create separate CSS files
Python-based frameworks should be directly executable in a browser environment.
The code to be executed in Code Interpreters must be plain Python or JavaScript programs that do not require web UI frameworks or standard user input.

The code must be in the markdown format:
```<language>
<code>
```

Before you begin writing any code, you must follow these fundamental rules:
- You are NOT allowed to start directly with a code block. Before writing code, ALWAYS think carefully step-by-step
- Your response must contain a clear explanation of the solution you are providing
- ALWAYS generate complete, self-contained code in a single file
- You CAN NOT split your program into multiple files or multiple code blocks
- If you use any external libraries, make sure to specify them for the installation command in either `pip install` or `npm install`
- You prefer JavaScript over HTML
- Each code block must be completely independent. If modifications are needed, the entire code block must be rewritten
- When fetching data, you MUST use external libraries and packages, and avoid using placeholder URLs or URLs that require API keys
- Make sure the program is functional by creating a state when needed and having no required props
- Make sure to include all necessary code in one file
- There are no additional files in the local file system, unless you create them inside the same program
- Do not touch project dependencies files like package.json, package-lock.json, requirements.txt, etc

When developing with React or Vue components, follow these specific requirements:
- Use TypeScript or JavaScript as the language
- DO NOT use gray text color on a white background
- Make sure it can run by itself by using a default export at the end of the file
- DO NOT CALL `ReactDOM.render()` AT THE END OF THE FILE
- Use Tailwind classes for styling. DO NOT USE ARBITRARY VALUES (e.g. 'h-[600px]'). Make sure to use a consistent color palette
- If you use any imports from React like `useState` or `useEffect`, make sure to import them directly
- Use Tailwind margin and padding classes to style the components and ensure proper spacing
- Various npm packages are available to be imported, e.g. `import { LineChart, XAxis, ... } from "recharts"` & `<LineChart ...><XAxis dataKey="name"> ...`
- Images from the web are not allowed, but you can use placeholder images by specifying the width and height like so `<img src="/api/placeholder/400/320" alt="placeholder" />`

For Python development, you must follow these constraints:
- Make sure it does not require any user inputs
- Choose suitable PyPI packages to be imported, e.g., `import pandas`
- Avoid using libraries that require desktop GUI interfaces, with the exceptions of `pygame`, `gradio`, and `streamlit` which are explicitly supported
- For PyGame applications, you have to write the main function as an async function like:
```python
import asyncio
import pygame

async def main():
    global game_state
    while game_state:
        game_state(pygame.event.get())
        pygame.display.update()
        await asyncio.sleep(0) # it must be called on every frame

if __name__ == "__main__":
    asyncio.run(main())
```

For HTML development, ensure that:
- All HTML code must be self-contained in a single file
- Include any necessary CSS and JavaScript within the HTML file
- Ensure the code is directly executable in a browser environment
- Images from the web are not allowed, but you can use placeholder images by specifying the width and height like so `<img src="/api/placeholder/400/320" alt="placeholder" />`

For Mermaid development:
- Write Mermaid diagrams directly using ```mermaid code blocks, e.g.:
```mermaid
graph TD;
    A-->B;
```
"""

DEFAULT_PYTHON_CODE_INTERPRETER_INSTRUCTION = """
Generate self-contained Python code for execution in a code interpreter.
There are standard and pre-installed libraries: aiohttp, beautifulsoup4, bokeh, gensim, imageio, joblib, librosa, matplotlib, nltk, numpy, opencv-python, openpyxl, pandas, plotly, pytest, python-docx, pytz, requests, scikit-image, scikit-learn, scipy, seaborn, soundfile, spacy, textblob, tornado, urllib3, xarray, xlrd, sympy.
Output via stdout, stderr, or render images, plots, and tables.
"""

DEFAULT_JAVASCRIPT_CODE_INTERPRETER_INSTRUCTION = """
Generate JavaScript code suitable for execution in a code interpreter environment. This is not for web page apps.
Ensure the code is self-contained and does not rely on browser-specific APIs.
You can output in stdout, stderr, or render images, plots, and tables.
"""

DEFAULT_HTML_SANDBOX_INSTRUCTION = """
Generate HTML code for a single vanilla HTML file to be executed in a sandbox. You can add style and javascript.
"""

DEFAULT_REACT_SANDBOX_INSTRUCTION = """ Generate typescript for a single-file Next.js 13+ React component tsx file. Pre-installed libs: ["nextjs@14.2.5", "typescript", "@types/node", "@types/react", "@types/react-dom", "postcss", "tailwindcss", "shadcn"] """
'''
Default sandbox prompt instruction.
'''

DEFAULT_VUE_SANDBOX_INSTRUCTION = """ Generate TypeScript for a single-file Vue.js 3+ component (SFC) in .vue format. The component should be a simple custom page in a styled `<div>` element. Do not include <NuxtWelcome /> or reference any external components. Surround the code with ``` in markdown. Pre-installed libs: ["nextjs@14.2.5", "typescript", "@types/node", "@types/react", "@types/react-dom", "postcss", "tailwindcss", "shadcn"], """
'''
Default sandbox prompt instruction for vue.
'''

DEFAULT_PYGAME_SANDBOX_INSTRUCTION = (
'''
Generate a pygame code snippet for a single file.
Write pygame main method in async function like:
```python
import asyncio
import pygame

async def main():
    global game_state
    while game_state:
        game_state(pygame.event.get())
        pygame.display.update()
        await asyncio.sleep(0) # it must be called on every frame

if __name__ == "__main__":
    asyncio.run(main())
```
'''
)

DEFAULT_GRADIO_SANDBOX_INSTRUCTION = """
Generate Python code for a single-file Gradio application using the Gradio library.
"""

DEFAULT_NICEGUI_SANDBOX_INSTRUCTION = """
Generate a Python NiceGUI code snippet for a single file.
"""

DEFAULT_STREAMLIT_SANDBOX_INSTRUCTION = """
Generate Python code for a single-file Streamlit application using the Streamlit library.
The app should automatically reload when changes are made. 
"""

AUTO_SANDBOX_INSTRUCTION = (
"""
You are an expert Software Engineer. Generate code for a single file to be executed in a sandbox. Do not import external files. You can output information if needed. 

The code should be in the markdown format:
```<language>
<code>
```

You can choose from the following sandbox environments:
"""
+ 'Sandbox Environment Name: ' + SandboxEnvironment.PYTHON_CODE_INTERPRETER + '\n' + DEFAULT_PYTHON_CODE_INTERPRETER_INSTRUCTION.strip() + '\n------\n'
+ 'Sandbox Environment Name: ' + SandboxEnvironment.REACT + '\n' + DEFAULT_REACT_SANDBOX_INSTRUCTION.strip() + '\n------\n'
+ 'Sandbox Environment Name: ' + SandboxEnvironment.VUE + '\n' + DEFAULT_VUE_SANDBOX_INSTRUCTION.strip() + '\n------\n'
+ 'Sandbox Environment Name: ' + SandboxEnvironment.JAVASCRIPT_CODE_INTERPRETER + '\n' + DEFAULT_JAVASCRIPT_CODE_INTERPRETER_INSTRUCTION.strip() + '\n------\n'
+ 'Sandbox Environment Name: ' + SandboxEnvironment.HTML + '\n' + DEFAULT_HTML_SANDBOX_INSTRUCTION.strip() + '\n------\n'
+ 'Sandbox Environment Name: ' + SandboxEnvironment.GRADIO + '\n' + DEFAULT_GRADIO_SANDBOX_INSTRUCTION.strip() + '\n------\n'
+ 'Sandbox Environment Name: ' + SandboxEnvironment.STREAMLIT + '\n' + DEFAULT_STREAMLIT_SANDBOX_INSTRUCTION.strip() + '\n------\n'
# + 'Sandbox Environment Name: ' + SandboxEnvironment.NICEGUI + '\n' + DEFAULT_NICEGUI_SANDBOX_INSTRUCTION.strip() + '\n------\n'
+ 'Sandbox Environment Name: ' + SandboxEnvironment.PYGAME + '\n' + DEFAULT_PYGAME_SANDBOX_INSTRUCTION.strip() + '\n------\n'
)

DEFAULT_SANDBOX_INSTRUCTIONS: dict[SandboxEnvironment, str] = {
    SandboxEnvironment.AUTO: GENERAL_SANDBOX_INSTRUCTION.strip(),
    SandboxEnvironment.PYTHON_CODE_INTERPRETER: GENERAL_SANDBOX_INSTRUCTION + DEFAULT_PYTHON_CODE_INTERPRETER_INSTRUCTION.strip(),
    SandboxEnvironment.JAVASCRIPT_CODE_INTERPRETER: GENERAL_SANDBOX_INSTRUCTION + DEFAULT_JAVASCRIPT_CODE_INTERPRETER_INSTRUCTION.strip(),
    SandboxEnvironment.HTML: GENERAL_SANDBOX_INSTRUCTION + DEFAULT_HTML_SANDBOX_INSTRUCTION.strip(),
    SandboxEnvironment.REACT: GENERAL_SANDBOX_INSTRUCTION + DEFAULT_REACT_SANDBOX_INSTRUCTION.strip(),
    SandboxEnvironment.VUE: GENERAL_SANDBOX_INSTRUCTION + DEFAULT_VUE_SANDBOX_INSTRUCTION.strip(),
    SandboxEnvironment.GRADIO: GENERAL_SANDBOX_INSTRUCTION + DEFAULT_GRADIO_SANDBOX_INSTRUCTION.strip(),
    SandboxEnvironment.STREAMLIT: GENERAL_SANDBOX_INSTRUCTION + DEFAULT_STREAMLIT_SANDBOX_INSTRUCTION.strip(),
    # SandboxEnvironment.NICEGUI: GENERAL_SANDBOX_INSTRUCTION + DEFAULT_NICEGUI_SANDBOX_INSTRUCTION.strip(),
    SandboxEnvironment.PYGAME: GENERAL_SANDBOX_INSTRUCTION + DEFAULT_PYGAME_SANDBOX_INSTRUCTION.strip(),
}


SandboxGradioSandboxComponents: TypeAlias =  tuple[
    gr.Markdown | Any,  # sandbox_output
    SandboxComponent | Any,  # sandbox_ui
    gr.Code | Any,  # sandbox_code
]
'''
Gradio components for the sandbox.
'''

class ChatbotSandboxState(TypedDict):
    '''
    Chatbot sandbox state in gr.state.
    '''
    enable_sandbox: bool
    '''
    Whether the code sandbox is enabled.
    '''
    sandbox_instruction: str | None
    '''
    The sandbox instruction to display.
    '''
    enabled_round: int
    '''
    The chat round after which the sandbox is enabled.
    '''
    sandbox_environment: SandboxEnvironment | None
    '''
    The sandbox environment to run the code.
    '''
    auto_selected_sandbox_environment: SandboxEnvironment | None
    '''
    The sandbox environment selected automatically.
    '''
    code_to_execute: str | None
    '''
    The code to execute in the sandbox.
    '''
    code_language: str | None
    '''
    The code language to execute in the sandbox.
    '''
    code_dependencies: tuple[list[str], list[str]]
    '''
    The code dependencies for the sandbox (python, npm).
    '''
    sandbox_id: str | None
    '''
    The sandbox id. None if no running.
    '''
    btn_list_length: int | None


def create_chatbot_sandbox_state(btn_list_length: int) -> ChatbotSandboxState:
    '''
    Create a new chatbot sandbox state.
    '''
    return {
        "enable_sandbox": False,
        "sandbox_environment": None,
        "auto_selected_sandbox_environment": None,
        "sandbox_instruction": None,
        "code_to_execute": "",
        "code_language": None,
        "code_dependencies": ([], []),
        "enabled_round": 0,
        "sandbox_id": None,
        "btn_list_length": btn_list_length
    }


def update_sandbox_config_multi(
    enable_sandbox: bool,
    sandbox_environment: SandboxEnvironment,
    *states: ChatbotSandboxState
) -> list[ChatbotSandboxState]:
    '''
    Fn to update sandbox config.
    '''
    return [
        update_sandbox_config(enable_sandbox, sandbox_environment, state) 
        for state
        in states
    ]

def update_sandbox_config(
    enable_sandbox: bool,
    sandbox_environment: SandboxEnvironment,
    state: ChatbotSandboxState
) -> ChatbotSandboxState:
    '''
    Fn to update sandbox config for single model.
    '''
    state["enable_sandbox"] = enable_sandbox
    state["sandbox_environment"] = sandbox_environment
    state['sandbox_instruction'] = DEFAULT_SANDBOX_INSTRUCTIONS.get(sandbox_environment, None)
    return state


def update_visibility(visible):
    return [gr.update(visible=visible)] *12


def update_visibility_for_single_model(visible: bool, component_cnt: int):
    return [gr.update(visible=visible)] * component_cnt


def extract_python_imports(code: str) -> list[str]:
    '''
    Extract Python package imports using AST parsing.
    Returns a list of top-level package names.
    '''
    try:
        tree = ast.parse(code)
    except SyntaxError:
        return []

    packages: Set[str] = set()
    
    for node in ast.walk(tree):
        try:
            if isinstance(node, ast.Import):
                for name in node.names:
                    # Get the top-level package name from any dotted path
                    # e.g., 'foo.bar.baz' -> 'foo'
                    if name.name:  # Ensure there's a name
                        packages.add(name.name.split('.')[0])
                        
            elif isinstance(node, ast.ImportFrom):
                # Skip relative imports (those starting with dots)
                if node.level == 0 and node.module:
                    # Get the top-level package name
                    # e.g., from foo.bar import baz -> 'foo'
                    packages.add(node.module.split('.')[0])
                    
            # Also check for common dynamic import patterns
            elif isinstance(node, ast.Call):
                if isinstance(node.func, ast.Name) and node.func.id == 'importlib':
                    # Handle importlib.import_module('package')
                    if len(node.args) > 0 and isinstance(node.args[0], ast.Str):
                        packages.add(node.args[0].s.split('.')[0])
                elif isinstance(node.func, ast.Attribute) and isinstance(node.func.value, ast.Name):
                    # Handle __import__('package') and importlib.import_module('package')
                    if node.func.value.id == 'importlib' and node.func.attr == 'import_module':
                        if len(node.args) > 0 and isinstance(node.args[0], ast.Str):
                            packages.add(node.args[0].s.split('.')[0])
                    elif node.func.attr == '__import__':
                        if len(node.args) > 0 and isinstance(node.args[0], ast.Str):
                            packages.add(node.args[0].s.split('.')[0])
        except Exception as e:
            print(f"Error processing node {type(node)}: {e}")
            continue
    
    # Filter out standard library modules using sys.stdlib_module_names
    std_libs = set(sys.stdlib_module_names)
    
    return list(packages - std_libs)

def extract_js_imports(code: str) -> list[str]:
    '''
    Extract npm package imports using Tree-sitter for robust parsing.
    Handles both JavaScript and TypeScript code, including Vue SFC.
    Returns a list of package names.
    '''
    try:
        # For Vue SFC, extract the script section first
        script_match = re.search(r'<script.*?>(.*?)</script>', code, re.DOTALL)
        if script_match:
            code = script_match.group(1).strip()

        # Initialize parsers with language modules
        ts_parser = Parser(Language(tree_sitter_typescript.language_tsx()))
        js_parser = Parser(Language(tree_sitter_javascript.language()))
        
        # Try parsing as TypeScript first, then JavaScript
        code_bytes = bytes(code, "utf8")
        try:
            tree = ts_parser.parse(code_bytes)
        except Exception as e:
            print(f"TypeScript parsing failed: {e}")
            try:
                tree = js_parser.parse(code_bytes)
            except Exception as e:
                print(f"JavaScript parsing failed: {e}")
                tree = None

        if tree is None:
            raise Exception("Both TypeScript and JavaScript parsing failed")
        
        packages: Set[str] = set()
        
        def extract_package_name(node: Node) -> str | None:
            '''Extract package name from string literal or template string'''
            if node.type in ['string', 'string_fragment']:
                # Handle regular string literals
                pkg_path = code[node.start_byte:node.end_byte].strip('"\'')
                if not pkg_path.startswith('.'):
                    # Handle scoped packages differently
                    if pkg_path.startswith('@'):
                        parts = pkg_path.split('/')
                        if len(parts) >= 2:
                            return '/'.join(parts[:2])  # Return @scope/package
                    return pkg_path.split('/')[0]  # Return just the package name for non-scoped packages
            elif node.type == 'template_string':
                # Handle template literals
                content = ''
                has_template_var = False
                for child in node.children:
                    if child.type == 'string_fragment':
                        content += code[child.start_byte:child.end_byte]
                    elif child.type == 'template_substitution':
                        has_template_var = True
                        continue
                
                if not content or content.startswith('.'):
                    return None

                if has_template_var:
                    if content.endswith('-literal'):
                        return 'package-template-literal'
                    return None

                if content.startswith('@'):
                    parts = content.split('/')
                    if len(parts) >= 2:
                        return '/'.join(parts[:2])
                return content.split('/')[0]
            return None
        
        def visit_node(node: Node) -> None:
            if node.type == 'import_statement':
                # Handle ES6 imports
                string_node = node.child_by_field_name('source')
                if string_node:
                    pkg_name = extract_package_name(string_node)
                    if pkg_name:
                        packages.add(pkg_name)
                        
            elif node.type == 'export_statement':
                # Handle re-exports
                source = node.child_by_field_name('source')
                if source:
                    pkg_name = extract_package_name(source)
                    if pkg_name:
                        packages.add(pkg_name)
                        
            elif node.type == 'call_expression':
                # Handle require calls and dynamic imports
                func_node = node.child_by_field_name('function')
                if func_node and func_node.text:
                    func_name = func_node.text.decode('utf8')
                    if func_name in ['require', 'import']:
                        args = node.child_by_field_name('arguments')
                        if args and args.named_children:
                            arg = args.named_children[0]
                            pkg_name = extract_package_name(arg)
                            if pkg_name:
                                packages.add(pkg_name)
            
            # Recursively visit children
            for child in node.children:
                visit_node(child)
        
        visit_node(tree.root_node)
        return list(packages)
        
    except Exception as e:
        print(f"Tree-sitter parsing failed: {e}")
        # Fallback to basic regex parsing if tree-sitter fails
        packages: Set[str] = set()
        
        # First try to extract script section for Vue SFC
        script_match = re.search(r'<script.*?>(.*?)</script>', code, re.DOTALL)
        if script_match:
            code = script_match.group(1).strip()
        
        # Look for imports
        import_patterns = [
            r'(?:import|require)\s*\(\s*[\'"](@?[\w-]+(?:/[\w-]+)*)[\'"]',  # dynamic imports
            r'(?:import|from)\s+[\'"](@?[\w-]+(?:/[\w-]+)*)[\'"]',  # static imports
            r'require\s*\(\s*[\'"](@?[\w-]+(?:/[\w-]+)*)[\'"]',  # require statements
        ]
        
        for pattern in import_patterns:
            matches = re.finditer(pattern, code)
            for match in matches:
                pkg_name = match.group(1)
                if not pkg_name.startswith('.'):
                    if pkg_name.startswith('@'):
                        parts = pkg_name.split('/')
                        if len(parts) >= 2:
                            packages.add('/'.join(parts[:2]))
                    else:
                        packages.add(pkg_name.split('/')[0])
        
        return list(packages)

def determine_python_environment(code: str, imports: list[str]) -> SandboxEnvironment | None:
    '''
    Determine Python sandbox environment based on imports and AST analysis.
    '''
    try:
        tree = ast.parse(code)
        for node in ast.walk(tree):
            # Check for specific framework usage patterns
            if isinstance(node, ast.Name) and node.id == 'gr':
                return SandboxEnvironment.GRADIO
            elif isinstance(node, ast.Name) and node.id == 'st':
                return SandboxEnvironment.STREAMLIT
    except SyntaxError:
        pass

    # Check imports for framework detection
    if 'pygame' in imports:
        return SandboxEnvironment.PYGAME
    elif 'gradio' in imports:
        return SandboxEnvironment.GRADIO
    elif 'streamlit' in imports:
        return SandboxEnvironment.STREAMLIT
    # elif 'nicegui' in imports:
    #     return SandboxEnvironment.NICEGUI
    
    return SandboxEnvironment.PYTHON_CODE_INTERPRETER

def determine_jsts_environment(code: str, imports: list[str]) -> SandboxEnvironment | None:
    '''
    Determine JavaScript/TypeScript sandbox environment based on imports and AST analysis.
    '''
    # First check for Vue SFC structure
    if '<template>' in code or '<script setup' in code:
        return SandboxEnvironment.VUE
    
    # Check imports for framework detection
    react_packages = {'react', '@react', 'next', '@next'}
    vue_packages = {'vue', '@vue', 'nuxt', '@nuxt'}
    
    if any(pkg in react_packages for pkg in imports):
        return SandboxEnvironment.REACT
    elif any(pkg in vue_packages for pkg in imports):
        return SandboxEnvironment.VUE

    try:
        # Initialize parser
        ts_parser = Parser(Language(tree_sitter_typescript.language_tsx()))
        
        # Parse the code
        tree = ts_parser.parse(bytes(code, "utf8"))
        
        def has_framework_patterns(node: Node) -> tuple[bool, str]:
            # Check for React patterns
            if node.type in ['jsx_element', 'jsx_self_closing_element']:
                return True, 'react'
                
            # Check for Vue template
            elif node.type == 'template_element':
                return True, 'vue'
                
            # Check for Vue template string
            elif node.type == 'template_string':
                content = code[node.start_byte:node.end_byte]
                # Look for Vue directives in template strings
                vue_patterns = [
                    'v-if=', 'v-else', 'v-for=', 'v-bind:', 'v-on:', 'v-model=',
                    'v-show=', 'v-html=', 'v-text=', '@', ':',
                    'components:', 'props:', 'emits:', 'data:', 
                    'methods:', 'computed:', 'watch:',
                    'setup(', 'ref(', 'reactive(', 'computed(', 'watch(',
                    'onMounted(', 'onUnmounted(', 'provide(', 'inject(',
                    'defineComponent(', 'defineProps(', 'defineEmits(',
                    'createApp(', 'nextTick('
                ]
                if any(pattern in content for pattern in vue_patterns):
                    return True, 'vue'
            return False, ''
        
        # Check for framework-specific patterns in the AST
        cursor = tree.walk()
        
        def visit_node() -> SandboxEnvironment | None:
            is_framework, framework = has_framework_patterns(cursor.node)
            if is_framework:
                return SandboxEnvironment.REACT if framework == 'react' else SandboxEnvironment.VUE
                
            # Check children
            if cursor.goto_first_child():
                while True:
                    result = visit_node()
                    if result:
                        return result
                    if not cursor.goto_next_sibling():
                        break
                cursor.goto_parent()
            
            return None

        result = visit_node()
        if result:
            return result

        # Additional Vue pattern detection for script content
        vue_patterns = [
            r'export\s+default\s+{',
            r'defineComponent\s*\(',
            r'Vue\.extend\s*\(',
            r'createApp\s*\(',
            r'(?:ref|reactive|computed|watch|onMounted|onUnmounted|provide|inject)\s*\(',
            r'(?:components|props|emits|data|methods|computed|watch)\s*:',
            r'defineProps\s*\(',
            r'defineEmits\s*\(',
            r'v-(?:if|else|for|bind|on|model|show|html|text)=',
            r'@(?:click|change|input|submit|keyup|keydown)',
            r':(?:class|style|src|href|value|disabled|checked)'
        ]
        
        for pattern in vue_patterns:
            if re.search(pattern, code, re.MULTILINE):
                return SandboxEnvironment.VUE
    
    except Exception as e:
        print(f"Tree-sitter parsing error: {e}")
        pass
    
    return SandboxEnvironment.JAVASCRIPT_CODE_INTERPRETER


def detect_js_ts_code_lang(code: str) -> str:
    '''
    Detect whether code is JavaScript or TypeScript using Tree-sitter AST parsing.
    Handles Vue SFC, React, and regular JS/TS files.
    
    Args:
        code (str): The code to analyze
        
    Returns:
        str: 'typescript' if TypeScript patterns are found, 'javascript' otherwise
    '''
    # Quick check for explicit TypeScript in Vue SFC
    if '<script lang="ts">' in code or '<script lang="typescript">' in code:
        return 'typescript'

    try:
        # Initialize TypeScript parser
        ts_parser = Parser(Language(tree_sitter_typescript.language_tsx()))
        
        # Parse the code
        tree = ts_parser.parse(bytes(code, "utf8"))
        
        def has_typescript_patterns(node: Node) -> bool:
            # Check for TypeScript-specific syntax
            if node.type in {
                'type_annotation',           # Type annotations
                'type_alias_declaration',    # type Foo = ...
                'interface_declaration',     # interface Foo
                'enum_declaration',          # enum Foo
                'implements_clause',         # implements Interface
                'type_parameter',            # Generic type parameters
                'type_assertion',            # Type assertions
                'type_predicate',           # Type predicates in functions
                'type_arguments',           # Generic type arguments
                'readonly_type',            # readonly keyword
                'mapped_type',              # Mapped types
                'conditional_type',         # Conditional types
                'union_type',               # Union types
                'intersection_type',        # Intersection types
                'tuple_type',              # Tuple types
                'optional_parameter',       # Optional parameters
                'decorator',                # Decorators
                'ambient_declaration',      # Ambient declarations
                'declare_statement',        # declare keyword
                'accessibility_modifier',   # private/protected/public
            }:
                return True
                
            # Check for type annotations in variable declarations
            if node.type == 'variable_declarator':
                for child in node.children:
                    if child.type == 'type_annotation':
                        return True
            
            # Check for return type annotations in functions
            if node.type in {'function_declaration', 'method_definition', 'arrow_function'}:
                for child in node.children:
                    if child.type == 'type_annotation':
                        return True
            
            return False

        # Walk the AST to find TypeScript patterns
        cursor = tree.walk()
        
        def visit_node() -> bool:
            if has_typescript_patterns(cursor.node):
                return True
                
            # Check children
            if cursor.goto_first_child():
                while True:
                    if visit_node():
                        return True
                    if not cursor.goto_next_sibling():
                        break
                cursor.goto_parent()
            
            return False

        if visit_node():
            return 'typescript'

    except Exception as e:
        print(f"Tree-sitter parsing error: {e}")
        # Fallback to basic checks if parsing fails
        pass

    return 'javascript'


def extract_inline_pip_install_commands(code: str) -> tuple[list[str], str]:
    '''
    Extracts pip install commands from inline code comments and returns both the packages and cleaned code.
    This is useful for cases where pip install commands are written as comments in the code or
    Jupyter notebook-style !pip install commands.

    Args:
        code (str): The code to analyze.

    Returns:
        tuple[list[str], str]: A tuple containing:
            1. List of Python packages extracted from pip install commands in comments
            2. Code with the pip install comments removed
    '''
    python_packages = []
    cleaned_lines = []
    
    # Regex patterns to match pip install commands in comments and Jupyter-style commands
    pip_patterns = [
        # Comments with pip install
        r'#\s*(?:pip|pip3|python -m pip)\s+install\s+(?:(?:--upgrade|--user|--no-cache-dir|-U)\s+)*([^-\s][\w\-\[\]<>=~\.]+(?:\s+[^-\s][\w\-\[\]<>=~\.]+)*)',
        # Jupyter-style !pip install
        r'!\s*(?:pip|pip3|python -m pip)\s+install\s+(?:(?:--upgrade|--user|--no-cache-dir|-U)\s+)*([^-\s][\w\-\[\]<>=~\.]+(?:\s+[^-\s][\w\-\[\]<>=~\.]+)*)',
        # Requirements file style pip install
        r'(?:#|!)\s*(?:pip|pip3|python -m pip)\s+install\s+(?:-r\s+[\w\-\.\/]+\s+)*([^-\s][\w\-\[\]<>=~\.]+(?:\s+[^-\s][\w\-\[\]<>=~\.]+)*)'
    ]
    
    # Process each line
    for line in code.splitlines():
        matched = False
        for pattern in pip_patterns:
            match = re.search(pattern, line)
            if match:
                matched = True
                # Extract packages from the command
                pkgs = match.group(1).strip().split()
                # Clean package names (remove version specifiers)
                cleaned_pkgs = [pkg.split('==')[0].split('>=')[0].split('<=')[0].split('~=')[0] for pkg in pkgs]
                python_packages.extend(cleaned_pkgs)
                
                # Remove the pip install command from the line
                cleaned_line = line[:match.start()].rstrip()
                if cleaned_line:  # Only add non-empty lines
                    cleaned_lines.append(cleaned_line)
                break
        
        if not matched:
            cleaned_lines.append(line)
    
    # Remove duplicates while preserving order
    python_packages = list(dict.fromkeys(python_packages))
    
    return python_packages, '\n'.join(cleaned_lines)


def extract_js_from_html_script_tags(code: str) -> list[str]:
    '''
    Extract JavaScript package names from HTML script tags.
    Handles both CDN script tags and inline scripts.
    
    Args:
        code: HTML code containing script tags
        
    Returns:
        list[str]: List of package names
    '''
    packages: Set[str] = set()
    
    # Extract packages from CDN script tags
    script_patterns = [
        # unpkg.com pattern
        r'<script[^>]*src="https?://unpkg\.com/(@?[^@/"]+(?:/[^@/"]+)?(?:@[^/"]+)?)[^"]*"[^>]*>',
        # cdn.jsdelivr.net pattern - explicitly handle /npm/ in the path
        r'<script[^>]*src="https?://cdn\.jsdelivr\.net/npm/(@?[^@/"]+(?:/[^@/"]+)?(?:@[^/"]+)?)[^"]*"[^>]*>',
        # Generic CDN pattern for any domain - exclude common path components
        r'<script[^>]*src="https?://(?!(?:[^"]+/)?(?:npm|dist|lib|build|umd|esm|cjs|min)/)[^"]+?/(@?[\w-]+)(?:/[^"]*)?[^"]*"[^>]*>',
    ]
    
    seen_packages = set()  # Track packages we've already added to avoid duplicates
    for pattern in script_patterns:
        matches = re.finditer(pattern, code, re.IGNORECASE)
        for match in matches:
            pkg_name = match.group(1)
            if pkg_name.startswith('@'):
                # Handle scoped packages
                parts = pkg_name.split('/')
                if len(parts) >= 2:
                    pkg_name = '/'.join(parts[:2])
            else:
                # Remove version and path components from package name
                pkg_name = pkg_name.split('/')[0].split('@')[0]
            
            # Skip common path components and duplicates
            if pkg_name and pkg_name not in seen_packages and not pkg_name.lower() in {'npm', 'dist', 'lib', 'build', 'umd', 'esm', 'cjs', 'min'}:
                seen_packages.add(pkg_name)
                packages.add(pkg_name)
    
    # Extract packages from inline scripts
    script_tags = re.finditer(r'<script[^>]*>(.*?)</script>', code, re.DOTALL | re.IGNORECASE)
    for script in script_tags:
        script_content = script.group(1)
        # Check for ES module imports with full URLs
        es_module_patterns = [
            # Match imports from CDN URLs, being careful to extract only the package name
            r'import\s+[\w\s{},*]+\s+from\s+[\'"]https?://[^/]+/npm/([^/@"\s]+)[@/][^"]*[\'"]',
        ]
        found_cdn_import = False
        for pattern in es_module_patterns:
            matches = re.finditer(pattern, script_content)
            for match in matches:
                pkg_name = match.group(1)
                if pkg_name and pkg_name not in seen_packages and not pkg_name.lower() in {'npm', 'dist', 'lib', 'build', 'umd', 'esm', 'cjs', 'min', 'https', 'http'}:
                    seen_packages.add(pkg_name)
                    packages.add(pkg_name)
                    found_cdn_import = True
        
        # Only check for regular imports if we didn't find a CDN import
        if not found_cdn_import:
            # Remove any URL imports before passing to extract_js_imports
            cleaned_content = re.sub(r'import\s+[\w\s{},*]+\s+from\s+[\'"]https?://[^"]+[\'"]', '', script_content)
            packages.update(extract_js_imports(cleaned_content))
    
    return list(packages)

def extract_code_from_markdown(message: str, enable_auto_env: bool=False) -> tuple[str, str, tuple[list[str], list[str]], SandboxEnvironment | None] | None:
    '''
    Extracts code from a markdown message by parsing code blocks directly.
    Determines sandbox environment based on code content and frameworks used.

    Returns:
        tuple[str, str, tuple[list[str], list[str]], SandboxEnvironment | None]: A tuple:
            1. code - the longest code block found
            2. code language
            3. sandbox python and npm dependencies (extracted using static analysis)
            4. sandbox environment determined from code content
    '''
    code_block_regex = r'```(?P<code_lang>[\w\+\#\-\.]*)?[ \t]*\r?\n?(?P<code>.*?)```'
    matches = list(re.finditer(code_block_regex, message, re.DOTALL))
    
    if not matches:
        return None
        
    # Define a low-priority list for certain languages
    low_priority_languages = ['bash', 'shell', 'sh', 'zsh', 'powershell', 'pwsh', '']

    # Find the main code block by avoiding low-priority languages
    main_code = None
    main_code_lang = None
    max_length = 0
    
    for match in matches:
        code = match.group('code').strip()
        code_lang = (match.group('code_lang') or '').lower()
        if code_lang not in low_priority_languages and len(code) > max_length:
            main_code = code
            main_code_lang = code_lang
            max_length = len(code)

    # Fallback to the longest code block if no main code was found
    if not main_code:
        longest_match = max(matches, key=lambda m: len(m.group('code')))
        main_code = longest_match.group('code').strip()
        main_code_lang = (longest_match.group('code_lang') or '').lower()

    # Define language prefixes for each environment
    python_prefixes = ['py', 'ipython', 'pygame', 'gradio', 'streamlit']
    vue_prefixes = ['vue']
    react_prefixes = ['react', 'next']
    js_prefixes = ['js', 'javascript', 'jsx', 'coffee', 'ecma', 'node', 'es']
    html_prefixes = ['html', 'xhtml', 'htm']
    ts_prefixes = ['ts', 'typescript', 'tsx']
    mermaid_prefixes = ['mermaid', 'mmd']

    # Extract package dependencies from the main program
    python_packages: list[str] = []
    npm_packages: list[str] = []
    
    # Helper function to check if any prefix matches
    def matches_prefix(lang: str, prefixes: list[str]) -> bool:
        return any(lang.lower().startswith(prefix) for prefix in prefixes)

    if matches_prefix(main_code_lang, python_prefixes):
        python_packages = extract_python_imports(main_code)
        extra_python_packages, main_code = extract_inline_pip_install_commands(main_code)
        python_packages.extend(extra_python_packages)
        sandbox_env_name = determine_python_environment(main_code, python_packages)
    elif matches_prefix(main_code_lang, vue_prefixes):
        npm_packages = extract_js_imports(main_code)
        sandbox_env_name = SandboxEnvironment.VUE
        main_code_lang = detect_js_ts_code_lang(main_code)
    elif matches_prefix(main_code_lang, react_prefixes):
        npm_packages = extract_js_imports(main_code)
        sandbox_env_name = SandboxEnvironment.REACT
        main_code_lang = detect_js_ts_code_lang(main_code)
    elif '<!DOCTYPE html>' in main_code or ('<head' in main_code and '<body' in main_code):
        # For HTML files, extract both inline script dependencies and script tag dependencies
        npm_packages = extract_js_from_html_script_tags(main_code)
        sandbox_env_name = SandboxEnvironment.HTML
        main_code_lang = 'html'
    elif matches_prefix(main_code_lang, js_prefixes):
        main_code_lang = 'javascript'
        npm_packages = extract_js_imports(main_code)
        sandbox_env_name = determine_jsts_environment(main_code, npm_packages)
    elif matches_prefix(main_code_lang, ts_prefixes):
        main_code_lang = 'typescript'
        npm_packages = extract_js_imports(main_code)
        sandbox_env_name = determine_jsts_environment(main_code, npm_packages)
    elif matches_prefix(main_code_lang, html_prefixes):
        main_code_lang = detect_js_ts_code_lang(main_code)
        npm_packages = extract_js_imports(main_code)
        sandbox_env_name = determine_jsts_environment(main_code, npm_packages)
    elif matches_prefix(main_code_lang, mermaid_prefixes):
        main_code_lang = 'markdown'
        sandbox_env_name = SandboxEnvironment.MERMAID
    else:
        sandbox_env_name = None

    all_python_packages: Set[str] = set(python_packages)
    all_npm_packages: Set[str] = set(npm_packages)

    for match in matches:
        code = match.group('code').strip()
        if code != main_code:
            install_python_packages, install_npm_packages = extract_installation_commands(code)
            all_python_packages.update(install_python_packages)
            all_npm_packages.update(install_npm_packages)

    return main_code, main_code_lang, (list(all_python_packages), list(all_npm_packages)), sandbox_env_name

def create_placeholder_svg_data_url(width: int, height: int) -> str:
    '''
    Create a data URL for a placeholder image with given dimensions.
    Uses SVG to create an elegant placeholder.
    
    Args:
        width: Width of the placeholder image
        height: Height of the placeholder image
    
    Returns:
        str: Data URL containing the SVG image
    '''
    # Create SVG with gradient background and text
    svg = f'''<svg width="{width}" height="{height}" xmlns="http://www.w3.org/2000/svg">
        <defs>
            <linearGradient id="bg" x1="0%" y1="0%" x2="100%" y2="100%">
                <stop offset="0%" style="stop-color:#F3F4F6"/>
                <stop offset="100%" style="stop-color:#E5E7EB"/>
            </linearGradient>
        </defs>
        <rect width="100%" height="100%" fill="url(#bg)"/>
        <text 
            x="50%" 
            y="50%" 
            font-family="system-ui, -apple-system, BlinkMacSystemFont, 'Segoe UI', Roboto, sans-serif" 
            font-size="{min(width, height) // 14}" 
            fill="#94A3B8"
            font-weight="300"
            letter-spacing="0.05em"
            text-anchor="middle" 
            dominant-baseline="middle">
            <tspan x="50%" dy="-1em">{width}</tspan>
            <tspan x="50%" dy="1.4em" font-size="{min(width, height) // 16}">×</tspan>
            <tspan x="50%" dy="1.4em">{height}</tspan>
        </text>
    </svg>'''
    
    # Convert to base64 data URL
    encoded_svg = base64.b64encode(svg.encode()).decode()
    return f'data:image/svg+xml;base64,{encoded_svg}'

def replace_placeholder_urls(code: str) -> str:
    '''
    Replace placeholder image URLs with SVG data URLs.
    Only replaces exact matches of "/api/placeholder/{width}/{height}".
    
    Args:
        code: The source code containing placeholder URLs
        
    Returns:
        str: Code with placeholder URLs replaced with data URLs
    '''
    
    def replacer(match: re.Match) -> str:
        # Extract width and height from the URL using capturing groups
        width = int(match.group(1))
        height = int(match.group(2))
        print(f'Replacing placeholder URL with SVG: {width}x{height}')
        data_url = create_placeholder_svg_data_url(width, height)
        return data_url  
    
    # Regular expression pattern to match placeholder URLs
    pattern = r'/api/placeholder/(\d+)/(\d+)'
    
    # Replace all occurrences
    return re.sub(pattern, replacer, code)


def mermaid_to_html(mermaid_code: str, theme: str = 'default') -> str:
    """
    Convert Mermaid diagram code to a minimal HTML document.
    
    Args:
        mermaid_code: The Mermaid diagram syntax
        theme: Theme name ('default', 'dark', 'forest', 'neutral', etc.)
    
    Returns:
        str: Complete HTML document with embedded Mermaid diagram
    """
    html_template = f'''<!DOCTYPE html>
<html>
<head>
    <meta charset="UTF-8">
    <script type="module">
        import mermaid from 'https://cdn.jsdelivr.net/npm/mermaid@11/dist/mermaid.esm.min.mjs';
        
        mermaid.initialize({{
            startOnLoad: true,
            theme: '{theme}'
        }});
    </script>
</head>
<body>
    <pre class="mermaid">
{mermaid_code}
    </pre>
</body>
</html>'''
    return html_template


def render_result(result):
    if result.png:
        if isinstance(result.png, str):
            img_str = result.png
        else:
            img_str = base64.b64encode(result.png).decode()
        return f"![png image](data:image/png;base64,{img_str})"
    elif result.jpeg:
        if isinstance(result.jpeg, str):
            img_str = result.jpeg
        else:
            img_str = base64.b64encode(result.jpeg).decode()
        return f"![jpeg image](data:image/jpeg;base64,{img_str})"
    elif result.svg:
        if isinstance(result.svg, str):
            svg_data = result.svg
        else:
            svg_data = result.svg.decode()
        svg_base64 = base64.b64encode(svg_data.encode()).decode()
        return f"![svg image](data:image/svg+xml;base64,{svg_base64})"
    elif result.html:
        return result.html
    elif result.markdown:
        return f"```markdown\n{result.markdown}\n```"
    elif result.latex:
        return f"```latex\n{result.latex}\n```"
    elif result.json:
        return f"```json\n{result.json}\n```"
    elif result.javascript:
        return result.javascript  # Return raw JavaScript
    else:
        return str(result)


def run_code_interpreter(code: str, code_language: str | None, code_dependencies: tuple[list[str], list[str]]) -> tuple[str, str]:
    """
    Executes the provided code within a sandboxed environment and returns the output.

    Args:
        code (str): The code to be executed.
    """
    sandbox = CodeSandbox(
        api_key=E2B_API_KEY,
    )

    sandbox.commands.run("pip install uv",
                         timeout=60 * 3,
                         on_stderr=lambda message: print(message),)
    
    python_dependencies, npm_dependencies = code_dependencies
    install_pip_dependencies(sandbox, python_dependencies)
    install_npm_dependencies(sandbox, npm_dependencies)

    execution = sandbox.run_code(
        code=code,
        language=code_language
    )

    # collect stdout, stderr from sandbox
    stdout = "\n".join(execution.logs.stdout)
    stderr = "\n".join(execution.logs.stderr)
    if execution.error:
        stderr += f"\n{execution.error.name}: {execution.error.value}"
    output = ""
    if stdout:
        output += f"### Stdout:\n```\n{stdout}\n```\n\n"

    results = []
    for result in execution.results:
        if result.html or result.javascript:
            # TODO: fix this
            continue
            # with open('html_code.html', 'w') as f:
            #     f.write(result.html)
            # url, _ = run_html_sandbox(result.html, ([], extract_js_imports(result.html)))
        else:
            rendered_result = render_result(result)
            results.append(rendered_result)
    if results:
        output += "\n### Results:\n" + "\n".join(results)

    return output, "" if output else stderr


def run_html_sandbox(code: str, code_dependencies: tuple[list[str], list[str]]) -> tuple[str, str, tuple[bool, str]]:
    """
    Executes the provided code within a sandboxed environment and returns the output.
    Supports both React and Vue.js rendering in HTML files.

    Args:
        code (str): The code to be executed.
        code_dependencies: Tuple of (python_deps, npm_deps)

    Returns:
        tuple: (sandbox_url, sandbox_id, stderr)
    """
    sandbox = create_sandbox()

    _, npm_dependencies = code_dependencies
    install_npm_dependencies(sandbox, npm_dependencies, project_root='~/myhtml')
    
    # replace placeholder URLs with SVG data URLs
    code = replace_placeholder_urls(code)

    sandbox.files.make_dir('myhtml')
    file_path = "~/myhtml/main.html"
    sandbox.files.write(path=file_path, data=code, request_timeout=60)

    stderr = run_background_command_with_timeout(
        sandbox,
        "python -m http.server 3000",
        timeout=5,
    )
    
    host = sandbox.get_host(3000)
    sandbox_url = f"https://{host}" + '/myhtml/main.html'
    return (sandbox_url, sandbox.sandbox_id, stderr)


def run_react_sandbox(code: str, code_dependencies: tuple[list[str], list[str]]) -> tuple[str, str]:
    """
    Executes the provided code within a sandboxed environment and returns the output.

    Args:
        code (str): The code to be executed.

    Returns:
        url for remote sandbox
    """
    project_root = "~/react_app"
    sandbox = create_sandbox()

    _, npm_dependencies = code_dependencies
    if npm_dependencies:
        print(f"Installing NPM dependencies...: {npm_dependencies}")
        install_npm_dependencies(sandbox, npm_dependencies, project_root=project_root)
        print("NPM dependencies installed.")

    # replace placeholder URLs with SVG data URLs
    code = replace_placeholder_urls(code)

    # set up the sandbox
    print("Setting up sandbox directory structure...")
    file_path = "~/react_app/src/App.tsx"
    sandbox.files.write(path=file_path, data=code, request_timeout=60)
    print("Code files written successfully.")
    
    stderr = run_background_command_with_timeout(
        sandbox,
<<<<<<< HEAD
        "cd ~/react_app && npm run build",
        timeout=8,
=======
        "npm run build",
        cwd=project_root,
        timeout=5,
>>>>>>> 2ddc7f6f
    )
    sandbox_url = get_sandbox_app_url(sandbox, 'react')
    return (sandbox_url, sandbox.sandbox_id, stderr)


def run_vue_sandbox(code: str, code_dependencies: tuple[list[str], list[str]]) -> tuple[str, str]:
    """
    Executes the provided Vue code within a sandboxed environment and returns the output.

    Args:
        code (str): The Vue code to be executed.

    Returns:
        url for remote sandbox
    """
    sandbox = create_sandbox()

    project_root = "~/vue_app"

    # replace placeholder URLs with SVG data URLs
    code = replace_placeholder_urls(code)

    # Set up the sandbox
    file_path = "~/vue_app/src/App.vue"
    sandbox.files.write(path=file_path, data=code, request_timeout=60)

    _, npm_dependencies = code_dependencies
    if npm_dependencies:
        print(f"Installing NPM dependencies...: {npm_dependencies}")
        install_npm_dependencies(sandbox, npm_dependencies, project_root=project_root)
        print("NPM dependencies installed.")

    stderr = run_background_command_with_timeout(
        sandbox,
<<<<<<< HEAD
        "cd ~/vue_app && npm run build",
        timeout=8,
=======
        "npm run build",
        cwd=project_root,
        timeout=5,
>>>>>>> 2ddc7f6f
    )
    sandbox_url = get_sandbox_app_url(sandbox, 'vue')
    return (sandbox_url, sandbox.sandbox_id, stderr)


def run_pygame_sandbox(code: str, code_dependencies: tuple[list[str], list[str]]) -> tuple[str, str, tuple[bool, str]]:
    """
    Executes the provided code within a sandboxed environment and returns the output.

    Args:
        code (str): The code to be executed.

    Returns:
        url for remote sandbox
    """
    sandbox = create_sandbox()

    sandbox.files.make_dir('mygame')
    file_path = "~/mygame/main.py"
    sandbox.files.write(path=file_path, data=code, request_timeout=60)
    
    python_dependencies, _ = code_dependencies
    install_pip_dependencies(sandbox, python_dependencies)

    # build the pygame code
    sandbox.commands.run(
        "pygbag --build ~/mygame",
        timeout=60 * 5,
    )
    
    stderr = run_background_command_with_timeout(
        sandbox,
        "python -m http.server 3000",
        timeout=8,
    )

    host = sandbox.get_host(3000)
    sandbox_url =  f"https://{host}" + '/mygame/build/web/'
    return (sandbox_url, sandbox.sandbox_id, stderr)


def run_gradio_sandbox(code: str, code_dependencies: tuple[list[str], list[str]]) -> tuple[str, str, tuple[bool, str]]:
    """
    Executes the provided code within a sandboxed environment and returns the output.

    Args:
        code (str): The code to be executed.

    Returns:
        url for remote sandbox and sandbox id
    """
    sandbox = create_sandbox()

    file_path = "~/app.py"
    sandbox.files.write(path=file_path, data=code, request_timeout=60)

    python_dependencies, _ = code_dependencies
    install_pip_dependencies(sandbox, python_dependencies)

    stderr = run_background_command_with_timeout(
        sandbox,
        "python ~/app.py",
        timeout=10,
    )

    sandbox_url = 'https://' + sandbox.get_host(7860)

    return (sandbox_url, sandbox.sandbox_id, stderr)


def run_streamlit_sandbox(code: str, code_dependencies: tuple[list[str], list[str]]) -> tuple[str, str, tuple[bool, str]]:
    sandbox = create_sandbox()

    sandbox.files.make_dir('mystreamlit')
    file_path = "~/mystreamlit/app.py"
    sandbox.files.write(path=file_path, data=code, request_timeout=60)

    python_dependencies, _ = code_dependencies
    install_pip_dependencies(sandbox, python_dependencies)

    stderr = run_background_command_with_timeout(
        sandbox,
        "streamlit run ~/mystreamlit/app.py --server.port 8501 --server.headless true",
        timeout=8,
    )

    host = sandbox.get_host(port=8501)
    url = f"https://{host}"
    return (url, sandbox.sandbox_id, stderr)

def on_edit_code(
    state,
    sandbox_state: ChatbotSandboxState,
    sandbox_output: gr.Markdown,
    sandbox_ui: SandboxComponent,
    sandbox_code: str,
) -> Generator[tuple[Any, Any, Any], None, None]:
    '''
    Gradio Handler when code is edited manually by users.
    '''
    if sandbox_state['enable_sandbox'] is False:
        yield None, None, None
        return
    if len(sandbox_code.strip()) == 0 or sandbox_code == sandbox_state['code_to_execute']:
        yield gr.skip(), gr.skip(), gr.skip()
        return
    sandbox_state['code_to_execute'] = sandbox_code
    yield from on_run_code(state, sandbox_state, sandbox_output, sandbox_ui, sandbox_code)

def on_click_code_message_run(
    state,
    sandbox_state: ChatbotSandboxState,
    sandbox_output: gr.Markdown,
    sandbox_ui: SandboxComponent,
    sandbox_code: str,
    evt: gr.SelectData
) -> Generator[SandboxGradioSandboxComponents, None, None]:
    '''
    Gradio Handler when run code button in message is clicked. Update Sandbox components.
    '''
    if sandbox_state['enable_sandbox'] is False:
        yield None, None, None
        return
    if not evt.value.endswith(RUN_CODE_BUTTON_HTML):
        yield gr.skip(), gr.skip(), gr.skip()
        return

    message = evt.value.replace(RUN_CODE_BUTTON_HTML, "").strip()
    extract_result = extract_code_from_markdown(
        message=message,
        enable_auto_env=sandbox_state['sandbox_environment'] == SandboxEnvironment.AUTO
    )
    if extract_result is None:
        yield gr.skip(), gr.skip(), gr.skip()
        return
    code, code_language, code_dependencies, env_selection = extract_result

    if sandbox_state['code_to_execute'] == code and sandbox_state['code_language'] == code_language and sandbox_state['code_dependencies'] == code_dependencies:
        # skip if no changes
        yield gr.skip(), gr.skip(), gr.skip()
        return

    if code_language == 'tsx':
        code_language = 'typescript'
    code_language = code_language.lower() if code_language and code_language.lower(
        # ensure gradio supports the code language
    ) in VALID_GRADIO_CODE_LANGUAGES else None

    sandbox_state['code_to_execute'] = code
    sandbox_state['code_language'] = code_language
    sandbox_state['code_dependencies'] = code_dependencies
    if sandbox_state['sandbox_environment'] == SandboxEnvironment.AUTO:
        sandbox_state['auto_selected_sandbox_environment'] = env_selection
    yield from on_run_code(state, sandbox_state, sandbox_output, sandbox_ui, sandbox_code)

def on_run_code(
    state,
    sandbox_state: ChatbotSandboxState,
    sandbox_output: gr.Markdown,
    sandbox_ui: SandboxComponent,
    sandbox_code: str
) -> Generator[tuple[Any, Any, Any], None, None]:
    '''
    gradio fn when run code button is clicked. Update Sandbox components.
    '''
    if sandbox_state['enable_sandbox'] is False:
        yield None, None, None
        return

    # validate e2b api key
    if not E2B_API_KEY:
        raise ValueError("E2B_API_KEY is not set in env vars.")

    code, code_language = sandbox_state['code_to_execute'], sandbox_state['code_language']
    if code is None or code_language is None:
        yield None, None, None
        return

    if code_language == 'tsx':
        code_language = 'typescript'
    code_language = code_language.lower() if code_language and code_language.lower(
        # ensure gradio supports the code language
    ) in VALID_GRADIO_CODE_LANGUAGES else None

    # Initialize output with loading message
    output_text = "### Sandbox Execution Log\n\n"
    yield (
        gr.Markdown(value=output_text + "🔄 Initializing sandbox environment...", visible=True),
        SandboxComponent(visible=False),
        gr.Code(value=code, language=code_language, visible=True),
    )

    sandbox_env = sandbox_state['auto_selected_sandbox_environment']
    code_dependencies = sandbox_state['code_dependencies']

    def update_output(message: str, clear_output: bool = False):
        nonlocal output_text
        if clear_output:
            output_text = ""
        output_text += f"\n{message}"
        return (
            gr.Markdown(value=output_text, visible=True, sanitize_html=False),
            gr.skip(),
            gr.skip(),
        )

    sandbox_id = None
    match sandbox_env:
        case SandboxEnvironment.HTML:
            yield update_output("🔄 Setting up HTML sandbox...")
            sandbox_url, sandbox_id, stderr = run_html_sandbox(code=code, code_dependencies=code_dependencies)
            if stderr:
                yield update_output("❌ HTML sandbox failed to run!", clear_output=True)
                yield update_output(f"### Stderr:\n```\n{stderr}\n```\n\n")
            else:
                yield update_output("✅ HTML sandbox ready!", clear_output=True)
                yield (
                    gr.Markdown(value=output_text, visible=True),
                    SandboxComponent(
                        value=(sandbox_url, True, []),
                        label="Example",
                        visible=True,
                        key="newsandbox",
                    ),
                    gr.skip(),
                )
        case SandboxEnvironment.REACT:
            yield update_output("🔄 Setting up React sandbox...")
            sandbox_url, sandbox_id, stderr = run_react_sandbox(code=code, code_dependencies=code_dependencies)
            if stderr:
                yield update_output("❌ React sandbox failed to run!", clear_output=True)
                yield update_output(f"### Stderr:\n```\n{stderr}\n```\n\n")
            else:
                yield update_output("✅ React sandbox ready!", clear_output=True)
                yield (
                    gr.Markdown(value=output_text, visible=True),
                    SandboxComponent(
                        value=(sandbox_url, True, []),
                        label="Example",
                        visible=True,
                        key="newsandbox",
                    ),
                    gr.skip(),
                )
        case SandboxEnvironment.VUE:
            yield update_output("🔄 Setting up Vue sandbox...")
            sandbox_url, sandbox_id, stderr = run_vue_sandbox(code=code, code_dependencies=code_dependencies)
            if stderr:
                yield update_output("❌ Vue sandbox failed to run!", clear_output=True)
                yield update_output(f"### Stderr:\n```\n{stderr}\n```\n\n")
            else:
                yield update_output("✅ Vue sandbox ready!", clear_output=True)
                yield (
                    gr.Markdown(value=output_text, visible=True),
                    SandboxComponent(
                        value=(sandbox_url, True, []),
                        label="Example",
                        visible=True,
                        key="newsandbox",
                    ),
                    gr.skip(),
                )
        case SandboxEnvironment.PYGAME:
            yield update_output("🔄 Setting up PyGame sandbox...")
            sandbox_url, sandbox_id, stderr = run_pygame_sandbox(code=code, code_dependencies=code_dependencies)
            if stderr:
                yield update_output("❌ PyGame sandbox failed to run!", clear_output=True)
                yield update_output(f"### Stderr:\n```\n{stderr}\n```\n\n")
            else:
                yield update_output("✅ PyGame sandbox ready!", clear_output=True)
                yield (
                    gr.Markdown(value=output_text, visible=True),
                    SandboxComponent(
                        value=(sandbox_url, True, []),
                        label="Example",
                        visible=True,
                        key="newsandbox",
                    ),
                    gr.skip(),
                )
        case SandboxEnvironment.GRADIO:
            yield update_output("🔄 Setting up Gradio sandbox...")
            sandbox_url, sandbox_id, stderr = run_gradio_sandbox(code=code, code_dependencies=code_dependencies)
            if stderr:
                yield update_output("❌ Gradio sandbox failed to run!", clear_output=True)
                yield update_output(f"### Stderr:\n```\n{stderr}\n```\n\n")
            else:
                yield update_output("✅ Gradio sandbox ready!", clear_output=True)
                yield (
                    gr.Markdown(value=output_text, visible=True),
                    SandboxComponent(
                        value=(sandbox_url, True, []),
                        label="Example",
                        visible=True,
                        key="newsandbox",
                    ),
                    gr.skip(),
                )
        case SandboxEnvironment.STREAMLIT:
            yield update_output("🔄 Setting up Streamlit sandbox...")
            sandbox_url, sandbox_id, stderr = run_streamlit_sandbox(code=code, code_dependencies=code_dependencies)
            if stderr:
                yield update_output("❌ Streamlit sandbox failed to run!", clear_output=True)
                yield update_output(f"### Stderr:\n```\n{stderr}\n```\n\n")
            else:
                yield update_output("✅ Streamlit sandbox ready!", clear_output=True)
                yield (
                    gr.Markdown(value=output_text, visible=True),
                    SandboxComponent(
                        value=(sandbox_url, True, []),
                        label="Example",
                        visible=True,
                        key="newsandbox",
                    ),
                    gr.skip(),
                )
        case SandboxEnvironment.MERMAID:
            yield update_output("🔄 Setting up Mermaid visualization...")
            # Convert Mermaid to HTML at execution time
            html_code = mermaid_to_html(code, theme='light')
            sandbox_url, sandbox_id, stderr = run_html_sandbox(code=html_code, code_dependencies=code_dependencies)
            if stderr:
                yield update_output("❌ Mermaid visualization failed to render!", clear_output=True)
                yield update_output(f"### Stderr:\n```\n{stderr}\n```\n\n")
            else:
                yield update_output("✅ Mermaid visualization ready!", clear_output=True)
                yield (
                    gr.Markdown(value=output_text, visible=True),
                    SandboxComponent(
                        value=(sandbox_url, True, []),
                        label="Mermaid Diagram",
                        visible=True,
                        key="newsandbox",
                    ),
                    gr.skip(),
                )
        case SandboxEnvironment.PYTHON_CODE_INTERPRETER:
            yield update_output("🔄 Running Python Code Interpreter...", clear_output=True)
            output, stderr = run_code_interpreter(
                code=code, code_language='python', code_dependencies=code_dependencies
            )
            if stderr:
                yield update_output("❌ Python Code Interpreter failed to run!", clear_output=True)
                yield update_output(f"### Stderr:\n```\n{stderr}\n```\n\n")
            else:
                yield update_output("✅ Code execution complete!", clear_output=True)
                yield (
                    gr.Markdown(value=output_text + "\n\n" + output, sanitize_html=False, visible=True),
                    SandboxComponent(
                        value=('', False, []),
                        label="Example",
                        visible=False,
                        key="newsandbox",
                    ),
                    gr.skip()
                )
        case SandboxEnvironment.JAVASCRIPT_CODE_INTERPRETER:
            yield update_output("🔄 Running JavaScript Code Interpreter...", clear_output=True)
            output, stderr = run_code_interpreter(
                code=code, code_language='javascript', code_dependencies=code_dependencies
            )
            if stderr:
                yield update_output("❌ JavaScript Code Interpreter failed to run!", clear_output=True)
                yield update_output(f"### Stderr:\n```\n{stderr}\n```\n\n")
            else:
                yield update_output("✅ Code execution complete!", clear_output=True)
                yield (
                    gr.Markdown(value=output_text + "\n\n" + output, sanitize_html=False, visible=True),
                    SandboxComponent(
                        value=('', False, []),
                        label="Example",
                        visible=False,
                        key="newsandbox",
                    ),
                    gr.skip()
                )
        case _:
            yield (
                gr.Markdown(value=code, visible=True),
                SandboxComponent(
                    value=('', False, []),
                    label="Example",
                    visible=False,
                    key="newsandbox",
                ),
                gr.skip()
            )

    if sandbox_id:
        sandbox_state['sandbox_id'] = sandbox_id


def extract_installation_commands(code: str) -> tuple[list[str], list[str]]:
    '''
    Extracts package installation commands from the code block, preserving version information.

    Args:
        code (str): The code block to analyze.

    Returns:
        tuple[list[str], list[str]]: A tuple containing two lists:
            1. Python packages from pip install commands (with versions if specified).
            2. npm packages from npm install commands (with versions if specified).
    '''
    python_packages = []
    npm_packages = []

    # Process the code line by line to handle both pip and npm commands
    lines = code.split('\n')
    for line in lines:
        line = line.strip()
        
        # Skip empty lines and comments
        if not line or line.startswith('#'):
            continue
            
        # Handle pip install commands
        if any(x in line for x in ['pip install', 'pip3 install', 'python -m pip install']):
            # Remove the command part and any flags
            parts = line.split('install', 1)[1].strip()
            # Handle flags at the start
            while parts.startswith(('-', '--')):
                parts = parts.split(None, 1)[1]
            
            # Split by whitespace, respecting quotes
            current = ''
            in_quotes = False
            quote_char = None
            packages = []
            
            for char in parts:
                if char in '"\'':
                    if not in_quotes:
                        in_quotes = True
                        quote_char = char
                    elif char == quote_char:
                        in_quotes = False
                        quote_char = None
                elif char.isspace() and not in_quotes:
                    if current:
                        packages.append(current)
                        current = ''
                else:
                    current += char
            if current:
                packages.append(current)
            
            # Add packages, stripping quotes and ignoring flags
            for pkg in packages:
                pkg = pkg.strip('"\'')
                if pkg and not pkg.startswith(('-', '--')) and not pkg == '-r':
                    python_packages.append(pkg)
                    
        # Handle npm/yarn install commands
        elif any(x in line for x in ['npm install', 'npm i', 'yarn add']):
            # Remove the command part and any flags
            if 'yarn add' in line:
                parts = line.split('add', 1)[1]
            else:
                parts = line.split('install', 1)[1] if 'install' in line else line.split('i', 1)[1]
            parts = parts.strip()
            
            # Handle flags at the start
            while parts.startswith(('-', '--')):
                parts = parts.split(None, 1)[1] if ' ' in parts else ''
            
            # Process each package
            for pkg in parts.split():
                if pkg.startswith(('-', '--')) or pkg in ('install', 'i', 'add'):
                    continue
                    
                if pkg.startswith('@'):
                    # Handle scoped packages (e.g., @types/node@16.0.0)
                    if '@' in pkg[1:]:  # Has version
                        pkg_parts = pkg.rsplit('@', 1)
                        base_pkg = pkg_parts[0]  # @scope/name
                        version = pkg_parts[1]  # version
                        npm_packages.append(f"{base_pkg}@{version}")
                    else:
                        npm_packages.append(pkg)
                else:
                    npm_packages.append(pkg)

    # Remove duplicates while preserving order
    python_packages = list(dict.fromkeys(python_packages))
    npm_packages = list(dict.fromkeys(npm_packages))
    
    # Filter out npm command words
    npm_packages = [p for p in npm_packages if p not in ('npm', 'install', 'i', 'add')]

    return python_packages, npm_packages<|MERGE_RESOLUTION|>--- conflicted
+++ resolved
@@ -1236,14 +1236,8 @@
     
     stderr = run_background_command_with_timeout(
         sandbox,
-<<<<<<< HEAD
         "cd ~/react_app && npm run build",
         timeout=8,
-=======
-        "npm run build",
-        cwd=project_root,
-        timeout=5,
->>>>>>> 2ddc7f6f
     )
     sandbox_url = get_sandbox_app_url(sandbox, 'react')
     return (sandbox_url, sandbox.sandbox_id, stderr)
@@ -1278,14 +1272,8 @@
 
     stderr = run_background_command_with_timeout(
         sandbox,
-<<<<<<< HEAD
         "cd ~/vue_app && npm run build",
         timeout=8,
-=======
-        "npm run build",
-        cwd=project_root,
-        timeout=5,
->>>>>>> 2ddc7f6f
     )
     sandbox_url = get_sandbox_app_url(sandbox, 'vue')
     return (sandbox_url, sandbox.sandbox_id, stderr)
