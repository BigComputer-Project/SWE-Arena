'''
Run generated code in a sandbox environment.
'''

from enum import StrEnum
from typing import Any, Generator, TypeAlias, TypedDict, Set
import gradio as gr
import re
import os
import base64
from e2b import Sandbox
from e2b_code_interpreter import Sandbox as CodeSandbox
from e2b.sandbox.commands.command_handle import CommandExitException
from e2b.exceptions import TimeoutException
from gradio_sandboxcomponent import SandboxComponent
import ast
import subprocess
import json
from tempfile import NamedTemporaryFile
from tree_sitter import Language, Node, Parser
import tree_sitter_javascript
import tree_sitter_typescript
from pathlib import Path
import sys
import threading
from httpcore import ReadTimeout
import queue

from .constants import E2B_API_KEY, SANDBOX_TEMPLATE_ID, SANDBOX_NGINX_PORT
from .sandbox_manager import get_sandbox_app_url, create_sandbox

class SandboxEnvironment(StrEnum):
    AUTO = 'Auto'
    # Code Interpreter
    PYTHON_CODE_INTERPRETER = 'Python Code Interpreter'
    JAVASCRIPT_CODE_INTERPRETER = 'Javascript Code Interpreter'
    # Web UI Frameworks
    HTML = 'HTML'
    REACT = 'React'
    VUE = 'Vue'
    GRADIO = 'Gradio'
    STREAMLIT = 'Streamlit'
    PYGAME = 'PyGame'
    MERMAID = 'Mermaid'


SUPPORTED_SANDBOX_ENVIRONMENTS: list[str] = [
    env.value for env in SandboxEnvironment
]

WEB_UI_SANDBOX_ENVIRONMENTS = [
    SandboxEnvironment.HTML,
    SandboxEnvironment.REACT,
    SandboxEnvironment.VUE,
    SandboxEnvironment.GRADIO,
    SandboxEnvironment.STREAMLIT,
    # SandboxEnvironment.NICEGUI,
    SandboxEnvironment.PYGAME,
    SandboxEnvironment.MERMAID
]

VALID_GRADIO_CODE_LANGUAGES = [
    'python', 'c', 'cpp', 'markdown', 'json', 'html', 'css', 'javascript', 'jinja2', 'typescript', 'yaml', 'dockerfile', 'shell', 'r', 'sql',
    'sql-msSQL', 'sql-mySQL', 'sql-mariaDB', 'sql-sqlite', 'sql-cassandra', 'sql-plSQL', 'sql-hive', 'sql-pgSQL', 'sql-gql', 'sql-gpSQL', 'sql-sparkSQL', 
    'sql-esper'
]
'''
Languages that gradio code component can render.
'''

RUN_CODE_BUTTON_HTML = "<button style='background-color: #4CAF50; border: none; color: white; padding: 10px 24px; text-align: center; text-decoration: none; display: inline-block; font-size: 16px; margin: 4px 2px; cursor: pointer; border-radius: 12px;'>Click to Run in Sandbox</button>"
'''
Button in the chat to run the code in the sandbox.
'''

GENERAL_SANDBOX_INSTRUCTION = """\
You are an expert Software Engineer, UI/UX designer, and product manager. Your task is to generate self-contained, executable code for a single file or block that can run directly in a sandbox environment. Feel free to ask questions or explain your reasoning.
If you do a great job based on the instructions, you will be rewarded with a high salary and a promotion.

Your code must be written using one of these supported development frameworks and environments:
- React (JavaScript/TypeScript)
- Vue (JavaScript/TypeScript)
- HTML (Vanilla HTML)
- Gradio (Python)
- Streamlit (Python)
- PyGame (Python)
- Mermaid (Markdown)
- Python Code Interpreter
- JavaScript Code Interpreter

All web framework code (React, Vue, HTML) must be directly rendered in a browser and immediately executable without additional setup. DO NOT create separate CSS files
Python-based frameworks should be directly executable in a browser environment.
The code to be executed in Code Interpreters must be plain Python or JavaScript programs that do not require web UI frameworks or standard user input.

The code must be in the markdown format:
```<language>
<code>
```

Before you begin writing any code, you must follow these fundamental rules:
- You are NOT allowed to start directly with a code block. Before writing code, ALWAYS think carefully step-by-step
- Your response must contain a clear explanation of the solution you are providing
- ALWAYS generate complete, self-contained code in a single file
- You CAN NOT split your program into multiple files or multiple code blocks
- If you use any external libraries, make sure to specify them for the installation command in either `pip install` or `npm install`
- You prefer JavaScript over HTML
- Each code block must be completely independent. If modifications are needed, the entire code block must be rewritten
- When fetching data, you MUST use external libraries and packages, and avoid using placeholder URLs or URLs that require API keys
- Make sure the program is functional by creating a state when needed and having no required props
- Make sure to include all necessary code in one file
- There are no additional files in the local file system, unless you create them inside the same program
- Do not touch project dependencies files like package.json, package-lock.json, requirements.txt, etc

When developing with React or Vue components, follow these specific requirements:
- Use TypeScript or JavaScript as the language
- DO NOT use gray text color on a white background
- Make sure it can run by itself by using a default export at the end of the file
- DO NOT CALL `ReactDOM.render()` AT THE END OF THE FILE
- Use Tailwind classes for styling. DO NOT USE ARBITRARY VALUES (e.g. 'h-[600px]'). Make sure to use a consistent color palette
- If you use any imports from React like `useState` or `useEffect`, make sure to import them directly
- Use Tailwind margin and padding classes to style the components and ensure proper spacing
- Various npm packages are available to be imported, e.g. `import { LineChart, XAxis, ... } from "recharts"` & `<LineChart ...><XAxis dataKey="name"> ...`
- Images from the web are not allowed, but you can use placeholder images by specifying the width and height like so `<img src="/api/placeholder/400/320" alt="placeholder" />`

For Python development, you must follow these constraints:
- Make sure it does not require any user inputs
- Choose suitable PyPI packages to be imported, e.g., `import pandas`
- Avoid using libraries that require desktop GUI interfaces, with the exceptions of `pygame`, `gradio`, and `streamlit` which are explicitly supported
- For PyGame applications, you have to write the main function as an async function like:
```python
import asyncio
import pygame

async def main():
    global game_state
    while game_state:
        game_state(pygame.event.get())
        pygame.display.update()
        await asyncio.sleep(0) # it must be called on every frame

if __name__ == "__main__":
    asyncio.run(main())
```

For HTML development, ensure that:
- All HTML code must be self-contained in a single file
- Include any necessary CSS and JavaScript within the HTML file
- Ensure the code is directly executable in a browser environment
- Images from the web are not allowed, but you can use placeholder images by specifying the width and height like so `<img src="/api/placeholder/400/320" alt="placeholder" />`

For Mermaid development:
- Write Mermaid diagrams directly using ```mermaid code blocks, e.g.:
```mermaid
graph TD;
    A-->B;
```
"""

DEFAULT_PYTHON_CODE_INTERPRETER_INSTRUCTION = """
Generate self-contained Python code for execution in a code interpreter.
There are standard and pre-installed libraries: aiohttp, beautifulsoup4, bokeh, gensim, imageio, joblib, librosa, matplotlib, nltk, numpy, opencv-python, openpyxl, pandas, plotly, pytest, python-docx, pytz, requests, scikit-image, scikit-learn, scipy, seaborn, soundfile, spacy, textblob, tornado, urllib3, xarray, xlrd, sympy.
Output via stdout, stderr, or render images, plots, and tables.
"""

DEFAULT_JAVASCRIPT_CODE_INTERPRETER_INSTRUCTION = """
Generate JavaScript code suitable for execution in a code interpreter environment. This is not for web page apps.
Ensure the code is self-contained and does not rely on browser-specific APIs.
You can output in stdout, stderr, or render images, plots, and tables.
"""

DEFAULT_HTML_SANDBOX_INSTRUCTION = """
Generate HTML code for a single vanilla HTML file to be executed in a sandbox. You can add style and javascript.
"""

DEFAULT_REACT_SANDBOX_INSTRUCTION = """ Generate typescript for a single-file Next.js 13+ React component tsx file. Pre-installed libs: ["nextjs@14.2.5", "typescript", "@types/node", "@types/react", "@types/react-dom", "postcss", "tailwindcss", "shadcn"] """
'''
Default sandbox prompt instruction.
'''

DEFAULT_VUE_SANDBOX_INSTRUCTION = """ Generate TypeScript for a single-file Vue.js 3+ component (SFC) in .vue format. The component should be a simple custom page in a styled `<div>` element. Do not include <NuxtWelcome /> or reference any external components. Surround the code with ``` in markdown. Pre-installed libs: ["nextjs@14.2.5", "typescript", "@types/node", "@types/react", "@types/react-dom", "postcss", "tailwindcss", "shadcn"], """
'''
Default sandbox prompt instruction for vue.
'''

DEFAULT_PYGAME_SANDBOX_INSTRUCTION = (
'''
Generate a pygame code snippet for a single file.
Write pygame main method in async function like:
```python
import asyncio
import pygame

async def main():
    global game_state
    while game_state:
        game_state(pygame.event.get())
        pygame.display.update()
        await asyncio.sleep(0) # it must be called on every frame

if __name__ == "__main__":
    asyncio.run(main())
```
'''
)

DEFAULT_GRADIO_SANDBOX_INSTRUCTION = """
Generate Python code for a single-file Gradio application using the Gradio library.
"""

DEFAULT_NICEGUI_SANDBOX_INSTRUCTION = """
Generate a Python NiceGUI code snippet for a single file.
"""

DEFAULT_STREAMLIT_SANDBOX_INSTRUCTION = """
Generate Python code for a single-file Streamlit application using the Streamlit library.
The app should automatically reload when changes are made. 
"""

AUTO_SANDBOX_INSTRUCTION = (
"""
You are an expert Software Engineer. Generate code for a single file to be executed in a sandbox. Do not import external files. You can output information if needed. 

The code should be in the markdown format:
```<language>
<code>
```

You can choose from the following sandbox environments:
"""
+ 'Sandbox Environment Name: ' + SandboxEnvironment.PYTHON_CODE_INTERPRETER + '\n' + DEFAULT_PYTHON_CODE_INTERPRETER_INSTRUCTION.strip() + '\n------\n'
+ 'Sandbox Environment Name: ' + SandboxEnvironment.REACT + '\n' + DEFAULT_REACT_SANDBOX_INSTRUCTION.strip() + '\n------\n'
+ 'Sandbox Environment Name: ' + SandboxEnvironment.VUE + '\n' + DEFAULT_VUE_SANDBOX_INSTRUCTION.strip() + '\n------\n'
+ 'Sandbox Environment Name: ' + SandboxEnvironment.JAVASCRIPT_CODE_INTERPRETER + '\n' + DEFAULT_JAVASCRIPT_CODE_INTERPRETER_INSTRUCTION.strip() + '\n------\n'
+ 'Sandbox Environment Name: ' + SandboxEnvironment.HTML + '\n' + DEFAULT_HTML_SANDBOX_INSTRUCTION.strip() + '\n------\n'
+ 'Sandbox Environment Name: ' + SandboxEnvironment.GRADIO + '\n' + DEFAULT_GRADIO_SANDBOX_INSTRUCTION.strip() + '\n------\n'
+ 'Sandbox Environment Name: ' + SandboxEnvironment.STREAMLIT + '\n' + DEFAULT_STREAMLIT_SANDBOX_INSTRUCTION.strip() + '\n------\n'
# + 'Sandbox Environment Name: ' + SandboxEnvironment.NICEGUI + '\n' + DEFAULT_NICEGUI_SANDBOX_INSTRUCTION.strip() + '\n------\n'
+ 'Sandbox Environment Name: ' + SandboxEnvironment.PYGAME + '\n' + DEFAULT_PYGAME_SANDBOX_INSTRUCTION.strip() + '\n------\n'
)

DEFAULT_SANDBOX_INSTRUCTIONS: dict[SandboxEnvironment, str] = {
    SandboxEnvironment.AUTO: GENERAL_SANDBOX_INSTRUCTION.strip(),
    SandboxEnvironment.PYTHON_CODE_INTERPRETER: GENERAL_SANDBOX_INSTRUCTION + DEFAULT_PYTHON_CODE_INTERPRETER_INSTRUCTION.strip(),
    SandboxEnvironment.JAVASCRIPT_CODE_INTERPRETER: GENERAL_SANDBOX_INSTRUCTION + DEFAULT_JAVASCRIPT_CODE_INTERPRETER_INSTRUCTION.strip(),
    SandboxEnvironment.HTML: GENERAL_SANDBOX_INSTRUCTION + DEFAULT_HTML_SANDBOX_INSTRUCTION.strip(),
    SandboxEnvironment.REACT: GENERAL_SANDBOX_INSTRUCTION + DEFAULT_REACT_SANDBOX_INSTRUCTION.strip(),
    SandboxEnvironment.VUE: GENERAL_SANDBOX_INSTRUCTION + DEFAULT_VUE_SANDBOX_INSTRUCTION.strip(),
    SandboxEnvironment.GRADIO: GENERAL_SANDBOX_INSTRUCTION + DEFAULT_GRADIO_SANDBOX_INSTRUCTION.strip(),
    SandboxEnvironment.STREAMLIT: GENERAL_SANDBOX_INSTRUCTION + DEFAULT_STREAMLIT_SANDBOX_INSTRUCTION.strip(),
    # SandboxEnvironment.NICEGUI: GENERAL_SANDBOX_INSTRUCTION + DEFAULT_NICEGUI_SANDBOX_INSTRUCTION.strip(),
    SandboxEnvironment.PYGAME: GENERAL_SANDBOX_INSTRUCTION + DEFAULT_PYGAME_SANDBOX_INSTRUCTION.strip(),
}


SandboxGradioSandboxComponents: TypeAlias =  tuple[
    gr.Markdown | Any,  # sandbox_output
    SandboxComponent | Any,  # sandbox_ui
    gr.Code | Any,  # sandbox_code
]
'''
Gradio components for the sandbox.
'''

class ChatbotSandboxState(TypedDict):
    '''
    Chatbot sandbox state in gr.state.
    '''
    enable_sandbox: bool
    '''
    Whether the code sandbox is enabled.
    '''
    sandbox_instruction: str | None
    '''
    The sandbox instruction to display.
    '''
    enabled_round: int
    '''
    The chat round after which the sandbox is enabled.
    '''
    sandbox_environment: SandboxEnvironment | None
    '''
    The sandbox environment to run the code.
    '''
    auto_selected_sandbox_environment: SandboxEnvironment | None
    '''
    The sandbox environment selected automatically.
    '''
    code_to_execute: str | None
    '''
    The code to execute in the sandbox.
    '''
    code_language: str | None
    '''
    The code language to execute in the sandbox.
    '''
    code_dependencies: tuple[list[str], list[str]]
    '''
    The code dependencies for the sandbox (python, npm).
    '''
    sandbox_id: str | None
    '''
    The sandbox id. None if no running.
    '''
    btn_list_length: int | None


def create_chatbot_sandbox_state(btn_list_length: int) -> ChatbotSandboxState:
    '''
    Create a new chatbot sandbox state.
    '''
    return {
        "enable_sandbox": False,
        "sandbox_environment": None,
        "auto_selected_sandbox_environment": None,
        "sandbox_instruction": None,
        "code_to_execute": "",
        "code_language": None,
        "code_dependencies": ([], []),
        "enabled_round": 0,
        "sandbox_id": None,
        "btn_list_length": btn_list_length
    }


def update_sandbox_config_multi(
    enable_sandbox: bool,
    sandbox_environment: SandboxEnvironment,
    *states: ChatbotSandboxState
) -> list[ChatbotSandboxState]:
    '''
    Fn to update sandbox config.
    '''
    return [
        update_sandbox_config(enable_sandbox, sandbox_environment, state) 
        for state
        in states
    ]

def update_sandbox_config(
    enable_sandbox: bool,
    sandbox_environment: SandboxEnvironment,
    state: ChatbotSandboxState
) -> ChatbotSandboxState:
    '''
    Fn to update sandbox config for single model.
    '''
    state["enable_sandbox"] = enable_sandbox
    state["sandbox_environment"] = sandbox_environment
    state['sandbox_instruction'] = DEFAULT_SANDBOX_INSTRUCTIONS.get(sandbox_environment, None)
    return state


def update_visibility(visible):
    return [gr.update(visible=visible)] *12


def update_visibility_for_single_model(visible: bool, component_cnt: int):
    return [gr.update(visible=visible)] * component_cnt


def extract_python_imports(code: str) -> list[str]:
    '''
    Extract Python package imports using AST parsing.
    Returns a list of top-level package names.
    '''
    try:
        tree = ast.parse(code)
    except SyntaxError:
        return []

    packages: Set[str] = set()
    
    for node in ast.walk(tree):
        try:
            if isinstance(node, ast.Import):
                for name in node.names:
                    # Get the top-level package name from any dotted path
                    # e.g., 'foo.bar.baz' -> 'foo'
                    if name.name:  # Ensure there's a name
                        packages.add(name.name.split('.')[0])
                        
            elif isinstance(node, ast.ImportFrom):
                # Skip relative imports (those starting with dots)
                if node.level == 0 and node.module:
                    # Get the top-level package name
                    # e.g., from foo.bar import baz -> 'foo'
                    packages.add(node.module.split('.')[0])
                    
            # Also check for common dynamic import patterns
            elif isinstance(node, ast.Call):
                if isinstance(node.func, ast.Name) and node.func.id == 'importlib':
                    # Handle importlib.import_module('package')
                    if len(node.args) > 0 and isinstance(node.args[0], ast.Str):
                        packages.add(node.args[0].s.split('.')[0])
                elif isinstance(node.func, ast.Attribute) and isinstance(node.func.value, ast.Name):
                    # Handle __import__('package') and importlib.import_module('package')
                    if node.func.value.id == 'importlib' and node.func.attr == 'import_module':
                        if len(node.args) > 0 and isinstance(node.args[0], ast.Str):
                            packages.add(node.args[0].s.split('.')[0])
                    elif node.func.attr == '__import__':
                        if len(node.args) > 0 and isinstance(node.args[0], ast.Str):
                            packages.add(node.args[0].s.split('.')[0])
        except Exception as e:
            print(f"Error processing node {type(node)}: {e}")
            continue
    
    # Filter out standard library modules using sys.stdlib_module_names
    std_libs = set(sys.stdlib_module_names)
    
    return list(packages - std_libs)

def extract_js_imports(code: str) -> list[str]:
    '''
    Extract npm package imports using Tree-sitter for robust parsing.
    Handles both JavaScript and TypeScript code, including Vue SFC.
    Returns a list of package names.
    '''
    try:
        # For Vue SFC, extract the script section first
        script_match = re.search(r'<script.*?>(.*?)</script>', code, re.DOTALL)
        if script_match:
            code = script_match.group(1).strip()

        # Initialize parsers with language modules
        ts_parser = Parser(Language(tree_sitter_typescript.language_tsx()))
        js_parser = Parser(Language(tree_sitter_javascript.language()))
        
        # Try parsing as TypeScript first, then JavaScript
        code_bytes = bytes(code, "utf8")
        try:
            tree = ts_parser.parse(code_bytes)
        except Exception as e:
            print(f"TypeScript parsing failed: {e}")
            try:
                tree = js_parser.parse(code_bytes)
            except Exception as e:
                print(f"JavaScript parsing failed: {e}")
                tree = None

        if tree is None:
            raise Exception("Both TypeScript and JavaScript parsing failed")
        
        packages: Set[str] = set()
        
        def extract_package_name(node: Node) -> str | None:
            '''Extract package name from string literal or template string'''
            if node.type in ['string', 'string_fragment']:
                # Handle regular string literals
                pkg_path = code[node.start_byte:node.end_byte].strip('"\'')
                if not pkg_path.startswith('.'):
                    # Handle scoped packages differently
                    if pkg_path.startswith('@'):
                        parts = pkg_path.split('/')
                        if len(parts) >= 2:
                            return '/'.join(parts[:2])  # Return @scope/package
                    return pkg_path.split('/')[0]  # Return just the package name for non-scoped packages
            elif node.type == 'template_string':
                # Handle template literals
                content = ''
                has_template_var = False
                for child in node.children:
                    if child.type == 'string_fragment':
                        content += code[child.start_byte:child.end_byte]
                    elif child.type == 'template_substitution':
                        has_template_var = True
                        continue
                
                if not content or content.startswith('.'):
                    return None

                if has_template_var:
                    if content.endswith('-literal'):
                        return 'package-template-literal'
                    return None

                if content.startswith('@'):
                    parts = content.split('/')
                    if len(parts) >= 2:
                        return '/'.join(parts[:2])
                return content.split('/')[0]
            return None
        
        def visit_node(node: Node) -> None:
            if node.type == 'import_statement':
                # Handle ES6 imports
                string_node = node.child_by_field_name('source')
                if string_node:
                    pkg_name = extract_package_name(string_node)
                    if pkg_name:
                        packages.add(pkg_name)
                        
            elif node.type == 'export_statement':
                # Handle re-exports
                source = node.child_by_field_name('source')
                if source:
                    pkg_name = extract_package_name(source)
                    if pkg_name:
                        packages.add(pkg_name)
                        
            elif node.type == 'call_expression':
                # Handle require calls and dynamic imports
                func_node = node.child_by_field_name('function')
                if func_node and func_node.text:
                    func_name = func_node.text.decode('utf8')
                    if func_name in ['require', 'import']:
                        args = node.child_by_field_name('arguments')
                        if args and args.named_children:
                            arg = args.named_children[0]
                            pkg_name = extract_package_name(arg)
                            if pkg_name:
                                packages.add(pkg_name)
            
            # Recursively visit children
            for child in node.children:
                visit_node(child)
        
        visit_node(tree.root_node)
        return list(packages)
        
    except Exception as e:
        print(f"Tree-sitter parsing failed: {e}")
        # Fallback to basic regex parsing if tree-sitter fails
        packages: Set[str] = set()
        
        # First try to extract script section for Vue SFC
        script_match = re.search(r'<script.*?>(.*?)</script>', code, re.DOTALL)
        if script_match:
            code = script_match.group(1).strip()
        
        # Look for imports
        import_patterns = [
            r'(?:import|require)\s*\(\s*[\'"](@?[\w-]+(?:/[\w-]+)*)[\'"]',  # dynamic imports
            r'(?:import|from)\s+[\'"](@?[\w-]+(?:/[\w-]+)*)[\'"]',  # static imports
            r'require\s*\(\s*[\'"](@?[\w-]+(?:/[\w-]+)*)[\'"]',  # require statements
        ]
        
        for pattern in import_patterns:
            matches = re.finditer(pattern, code)
            for match in matches:
                pkg_name = match.group(1)
                if not pkg_name.startswith('.'):
                    if pkg_name.startswith('@'):
                        parts = pkg_name.split('/')
                        if len(parts) >= 2:
                            packages.add('/'.join(parts[:2]))
                    else:
                        packages.add(pkg_name.split('/')[0])
        
        return list(packages)

def determine_python_environment(code: str, imports: list[str]) -> SandboxEnvironment | None:
    '''
    Determine Python sandbox environment based on imports and AST analysis.
    '''
    try:
        tree = ast.parse(code)
        for node in ast.walk(tree):
            # Check for specific framework usage patterns
            if isinstance(node, ast.Name) and node.id == 'gr':
                return SandboxEnvironment.GRADIO
            elif isinstance(node, ast.Name) and node.id == 'st':
                return SandboxEnvironment.STREAMLIT
    except SyntaxError:
        pass

    # Check imports for framework detection
    if 'pygame' in imports:
        return SandboxEnvironment.PYGAME
    elif 'gradio' in imports:
        return SandboxEnvironment.GRADIO
    elif 'streamlit' in imports:
        return SandboxEnvironment.STREAMLIT
    # elif 'nicegui' in imports:
    #     return SandboxEnvironment.NICEGUI
    
    return SandboxEnvironment.PYTHON_CODE_INTERPRETER

def determine_jsts_environment(code: str, imports: list[str]) -> SandboxEnvironment | None:
    '''
    Determine JavaScript/TypeScript sandbox environment based on imports and AST analysis.
    '''
    # First check for Vue SFC structure
    if '<template>' in code or '<script setup' in code:
        return SandboxEnvironment.VUE
    
    # Check imports for framework detection
    react_packages = {'react', '@react', 'next', '@next'}
    vue_packages = {'vue', '@vue', 'nuxt', '@nuxt'}
    
    if any(pkg in react_packages for pkg in imports):
        return SandboxEnvironment.REACT
    elif any(pkg in vue_packages for pkg in imports):
        return SandboxEnvironment.VUE

    try:
        # Initialize parser
        ts_parser = Parser(Language(tree_sitter_typescript.language_tsx()))
        
        # Parse the code
        tree = ts_parser.parse(bytes(code, "utf8"))
        
        def has_framework_patterns(node: Node) -> tuple[bool, str]:
            # Check for React patterns
            if node.type in ['jsx_element', 'jsx_self_closing_element']:
                return True, 'react'
                
            # Check for Vue template
            elif node.type == 'template_element':
                return True, 'vue'
                
            # Check for Vue template string
            elif node.type == 'template_string':
                content = code[node.start_byte:node.end_byte]
                # Look for Vue directives in template strings
                vue_patterns = [
                    'v-if=', 'v-else', 'v-for=', 'v-bind:', 'v-on:', 'v-model=',
                    'v-show=', 'v-html=', 'v-text=', '@', ':',
                    'components:', 'props:', 'emits:', 'data:', 
                    'methods:', 'computed:', 'watch:',
                    'setup(', 'ref(', 'reactive(', 'computed(', 'watch(',
                    'onMounted(', 'onUnmounted(', 'provide(', 'inject(',
                    'defineComponent(', 'defineProps(', 'defineEmits(',
                    'createApp(', 'nextTick('
                ]
                if any(pattern in content for pattern in vue_patterns):
                    return True, 'vue'
            return False, ''
        
        # Check for framework-specific patterns in the AST
        cursor = tree.walk()
        
        def visit_node() -> SandboxEnvironment | None:
            is_framework, framework = has_framework_patterns(cursor.node)
            if is_framework:
                return SandboxEnvironment.REACT if framework == 'react' else SandboxEnvironment.VUE
                
            # Check children
            if cursor.goto_first_child():
                while True:
                    result = visit_node()
                    if result:
                        return result
                    if not cursor.goto_next_sibling():
                        break
                cursor.goto_parent()
            
            return None

        result = visit_node()
        if result:
            return result

        # Additional Vue pattern detection for script content
        vue_patterns = [
            r'export\s+default\s+{',
            r'defineComponent\s*\(',
            r'Vue\.extend\s*\(',
            r'createApp\s*\(',
            r'(?:ref|reactive|computed|watch|onMounted|onUnmounted|provide|inject)\s*\(',
            r'(?:components|props|emits|data|methods|computed|watch)\s*:',
            r'defineProps\s*\(',
            r'defineEmits\s*\(',
            r'v-(?:if|else|for|bind|on|model|show|html|text)=',
            r'@(?:click|change|input|submit|keyup|keydown)',
            r':(?:class|style|src|href|value|disabled|checked)'
        ]
        
        for pattern in vue_patterns:
            if re.search(pattern, code, re.MULTILINE):
                return SandboxEnvironment.VUE
    
    except Exception as e:
        print(f"Tree-sitter parsing error: {e}")
        pass
    
    return SandboxEnvironment.JAVASCRIPT_CODE_INTERPRETER


def detect_js_ts_code_lang(code: str) -> str:
    '''
    Detect whether code is JavaScript or TypeScript using Tree-sitter AST parsing.
    Handles Vue SFC, React, and regular JS/TS files.
    
    Args:
        code (str): The code to analyze
        
    Returns:
        str: 'typescript' if TypeScript patterns are found, 'javascript' otherwise
    '''
    # Quick check for explicit TypeScript in Vue SFC
    if '<script lang="ts">' in code or '<script lang="typescript">' in code:
        return 'typescript'

    try:
        # Initialize TypeScript parser
        ts_parser = Parser(Language(tree_sitter_typescript.language_tsx()))
        
        # Parse the code
        tree = ts_parser.parse(bytes(code, "utf8"))
        
        def has_typescript_patterns(node: Node) -> bool:
            # Check for TypeScript-specific syntax
            if node.type in {
                'type_annotation',           # Type annotations
                'type_alias_declaration',    # type Foo = ...
                'interface_declaration',     # interface Foo
                'enum_declaration',          # enum Foo
                'implements_clause',         # implements Interface
                'type_parameter',            # Generic type parameters
                'type_assertion',            # Type assertions
                'type_predicate',           # Type predicates in functions
                'type_arguments',           # Generic type arguments
                'readonly_type',            # readonly keyword
                'mapped_type',              # Mapped types
                'conditional_type',         # Conditional types
                'union_type',               # Union types
                'intersection_type',        # Intersection types
                'tuple_type',              # Tuple types
                'optional_parameter',       # Optional parameters
                'decorator',                # Decorators
                'ambient_declaration',      # Ambient declarations
                'declare_statement',        # declare keyword
                'accessibility_modifier',   # private/protected/public
            }:
                return True
                
            # Check for type annotations in variable declarations
            if node.type == 'variable_declarator':
                for child in node.children:
                    if child.type == 'type_annotation':
                        return True
            
            # Check for return type annotations in functions
            if node.type in {'function_declaration', 'method_definition', 'arrow_function'}:
                for child in node.children:
                    if child.type == 'type_annotation':
                        return True
            
            return False

        # Walk the AST to find TypeScript patterns
        cursor = tree.walk()
        
        def visit_node() -> bool:
            if has_typescript_patterns(cursor.node):
                return True
                
            # Check children
            if cursor.goto_first_child():
                while True:
                    if visit_node():
                        return True
                    if not cursor.goto_next_sibling():
                        break
                cursor.goto_parent()
            
            return False

        if visit_node():
            return 'typescript'

    except Exception as e:
        print(f"Tree-sitter parsing error: {e}")
        # Fallback to basic checks if parsing fails
        pass

    return 'javascript'


def extract_inline_pip_install_commands(code: str) -> tuple[list[str], str]:
    '''
    Extracts pip install commands from inline code comments and returns both the packages and cleaned code.
    This is useful for cases where pip install commands are written as comments in the code or
    Jupyter notebook-style !pip install commands.

    Args:
        code (str): The code to analyze.

    Returns:
        tuple[list[str], str]: A tuple containing:
            1. List of Python packages extracted from pip install commands in comments
            2. Code with the pip install comments removed
    '''
    python_packages = []
    cleaned_lines = []
    
    # Regex patterns to match pip install commands in comments and Jupyter-style commands
    pip_patterns = [
        # Comments with pip install
        r'#\s*(?:pip|pip3|python -m pip)\s+install\s+(?:(?:--upgrade|--user|--no-cache-dir|-U)\s+)*([^-\s][\w\-\[\]<>=~\.]+(?:\s+[^-\s][\w\-\[\]<>=~\.]+)*)',
        # Jupyter-style !pip install
        r'!\s*(?:pip|pip3|python -m pip)\s+install\s+(?:(?:--upgrade|--user|--no-cache-dir|-U)\s+)*([^-\s][\w\-\[\]<>=~\.]+(?:\s+[^-\s][\w\-\[\]<>=~\.]+)*)',
        # Requirements file style pip install
        r'(?:#|!)\s*(?:pip|pip3|python -m pip)\s+install\s+(?:-r\s+[\w\-\.\/]+\s+)*([^-\s][\w\-\[\]<>=~\.]+(?:\s+[^-\s][\w\-\[\]<>=~\.]+)*)'
    ]
    
    # Process each line
    for line in code.splitlines():
        matched = False
        for pattern in pip_patterns:
            match = re.search(pattern, line)
            if match:
                matched = True
                # Extract packages from the command
                pkgs = match.group(1).strip().split()
                # Clean package names (remove version specifiers)
                cleaned_pkgs = [pkg.split('==')[0].split('>=')[0].split('<=')[0].split('~=')[0] for pkg in pkgs]
                python_packages.extend(cleaned_pkgs)
                
                # Remove the pip install command from the line
                cleaned_line = line[:match.start()].rstrip()
                if cleaned_line:  # Only add non-empty lines
                    cleaned_lines.append(cleaned_line)
                break
        
        if not matched:
            cleaned_lines.append(line)
    
    # Remove duplicates while preserving order
    python_packages = list(dict.fromkeys(python_packages))
    
    return python_packages, '\n'.join(cleaned_lines)


def extract_js_from_html_script_tags(code: str) -> list[str]:
    '''
    Extract JavaScript package names from HTML script tags.
    Handles both CDN script tags and inline scripts.
    
    Args:
        code: HTML code containing script tags
        
    Returns:
        list[str]: List of package names
    '''
    packages: Set[str] = set()
    
    # Extract packages from CDN script tags
    script_patterns = [
        # unpkg.com pattern
        r'<script[^>]*src="https?://unpkg\.com/(@?[^@/"]+(?:/[^@/"]+)?(?:@[^/"]+)?)[^"]*"[^>]*>',
        # cdn.jsdelivr.net pattern - explicitly handle /npm/ in the path
        r'<script[^>]*src="https?://cdn\.jsdelivr\.net/npm/(@?[^@/"]+(?:/[^@/"]+)?(?:@[^/"]+)?)[^"]*"[^>]*>',
        # Generic CDN pattern for any domain - exclude common path components
        r'<script[^>]*src="https?://(?!(?:[^"]+/)?(?:npm|dist|lib|build|umd|esm|cjs|min)/)[^"]+?/(@?[\w-]+)(?:/[^"]*)?[^"]*"[^>]*>',
    ]
    
    seen_packages = set()  # Track packages we've already added to avoid duplicates
    for pattern in script_patterns:
        matches = re.finditer(pattern, code, re.IGNORECASE)
        for match in matches:
            pkg_name = match.group(1)
            if pkg_name.startswith('@'):
                # Handle scoped packages
                parts = pkg_name.split('/')
                if len(parts) >= 2:
                    pkg_name = '/'.join(parts[:2])
            else:
                # Remove version and path components from package name
                pkg_name = pkg_name.split('/')[0].split('@')[0]
            
            # Skip common path components and duplicates
            if pkg_name and pkg_name not in seen_packages and not pkg_name.lower() in {'npm', 'dist', 'lib', 'build', 'umd', 'esm', 'cjs', 'min'}:
                seen_packages.add(pkg_name)
                packages.add(pkg_name)
    
    # Extract packages from inline scripts
    script_tags = re.finditer(r'<script[^>]*>(.*?)</script>', code, re.DOTALL | re.IGNORECASE)
    for script in script_tags:
        script_content = script.group(1)
        # Check for ES module imports with full URLs
        es_module_patterns = [
            # Match imports from CDN URLs, being careful to extract only the package name
            r'import\s+[\w\s{},*]+\s+from\s+[\'"]https?://[^/]+/npm/([^/@"\s]+)[@/][^"]*[\'"]',
        ]
        found_cdn_import = False
        for pattern in es_module_patterns:
            matches = re.finditer(pattern, script_content)
            for match in matches:
                pkg_name = match.group(1)
                if pkg_name and pkg_name not in seen_packages and not pkg_name.lower() in {'npm', 'dist', 'lib', 'build', 'umd', 'esm', 'cjs', 'min', 'https', 'http'}:
                    seen_packages.add(pkg_name)
                    packages.add(pkg_name)
                    found_cdn_import = True
        
        # Only check for regular imports if we didn't find a CDN import
        if not found_cdn_import:
            # Remove any URL imports before passing to extract_js_imports
            cleaned_content = re.sub(r'import\s+[\w\s{},*]+\s+from\s+[\'"]https?://[^"]+[\'"]', '', script_content)
            packages.update(extract_js_imports(cleaned_content))
    
    return list(packages)

def extract_code_from_markdown(message: str, enable_auto_env: bool=False) -> tuple[str, str, tuple[list[str], list[str]], SandboxEnvironment | None] | None:
    '''
    Extracts code from a markdown message by parsing code blocks directly.
    Determines sandbox environment based on code content and frameworks used.

    Returns:
        tuple[str, str, tuple[list[str], list[str]], SandboxEnvironment | None]: A tuple:
            1. code - the longest code block found
            2. code language
            3. sandbox python and npm dependencies (extracted using static analysis)
            4. sandbox environment determined from code content
    '''
    code_block_regex = r'```(?P<code_lang>[\w\+\#\-\.]*)?[ \t]*\r?\n?(?P<code>.*?)```'
    matches = list(re.finditer(code_block_regex, message, re.DOTALL))
    
    if not matches:
        return None
        
    # Define a low-priority list for certain languages
    low_priority_languages = ['bash', 'shell', 'sh', 'zsh', 'powershell', 'pwsh', '']

    # Find the main code block by avoiding low-priority languages
    main_code = None
    main_code_lang = None
    max_length = 0
    
    for match in matches:
        code = match.group('code').strip()
        code_lang = (match.group('code_lang') or '').lower()
        if code_lang not in low_priority_languages and len(code) > max_length:
            main_code = code
            main_code_lang = code_lang
            max_length = len(code)

    # Fallback to the longest code block if no main code was found
    if not main_code:
        longest_match = max(matches, key=lambda m: len(m.group('code')))
        main_code = longest_match.group('code').strip()
        main_code_lang = (longest_match.group('code_lang') or '').lower()

    # Define language prefixes for each environment
    python_prefixes = ['py', 'ipython', 'pygame', 'gradio', 'streamlit']
    vue_prefixes = ['vue']
    react_prefixes = ['react', 'next']
    js_prefixes = ['js', 'javascript', 'jsx', 'coffee', 'ecma', 'node', 'es']
    html_prefixes = ['html', 'xhtml', 'htm']
    ts_prefixes = ['ts', 'typescript', 'tsx']
    mermaid_prefixes = ['mermaid', 'mmd']

    # Extract package dependencies from the main program
    python_packages: list[str] = []
    npm_packages: list[str] = []
    
    # Helper function to check if any prefix matches
    def matches_prefix(lang: str, prefixes: list[str]) -> bool:
        return any(lang.lower().startswith(prefix) for prefix in prefixes)

    if matches_prefix(main_code_lang, python_prefixes):
        python_packages = extract_python_imports(main_code)
        extra_python_packages, main_code = extract_inline_pip_install_commands(main_code)
        python_packages.extend(extra_python_packages)
        sandbox_env_name = determine_python_environment(main_code, python_packages)
    elif matches_prefix(main_code_lang, vue_prefixes):
        npm_packages = extract_js_imports(main_code)
        sandbox_env_name = SandboxEnvironment.VUE
        main_code_lang = detect_js_ts_code_lang(main_code)
    elif matches_prefix(main_code_lang, react_prefixes):
        npm_packages = extract_js_imports(main_code)
        sandbox_env_name = SandboxEnvironment.REACT
        main_code_lang = detect_js_ts_code_lang(main_code)
    elif '<!DOCTYPE html>' in main_code or ('<head' in main_code and '<body' in main_code):
        # For HTML files, extract both inline script dependencies and script tag dependencies
        npm_packages = extract_js_from_html_script_tags(main_code)
        sandbox_env_name = SandboxEnvironment.HTML
        main_code_lang = 'html'
    elif matches_prefix(main_code_lang, js_prefixes):
        main_code_lang = 'javascript'
        npm_packages = extract_js_imports(main_code)
        sandbox_env_name = determine_jsts_environment(main_code, npm_packages)
    elif matches_prefix(main_code_lang, ts_prefixes):
        main_code_lang = 'typescript'
        npm_packages = extract_js_imports(main_code)
        sandbox_env_name = determine_jsts_environment(main_code, npm_packages)
    elif matches_prefix(main_code_lang, html_prefixes):
        main_code_lang = detect_js_ts_code_lang(main_code)
        npm_packages = extract_js_imports(main_code)
        sandbox_env_name = determine_jsts_environment(main_code, npm_packages)
    elif matches_prefix(main_code_lang, mermaid_prefixes):
        main_code_lang = 'markdown'
        sandbox_env_name = SandboxEnvironment.MERMAID
    else:
        sandbox_env_name = None

    all_python_packages: Set[str] = set(python_packages)
    all_npm_packages: Set[str] = set(npm_packages)

    for match in matches:
        code = match.group('code').strip()
        if code != main_code:
            install_python_packages, install_npm_packages = extract_installation_commands(code)
            all_python_packages.update(install_python_packages)
            all_npm_packages.update(install_npm_packages)

    return main_code, main_code_lang, (list(all_python_packages), list(all_npm_packages)), sandbox_env_name

def create_placeholder_svg_data_url(width: int, height: int) -> str:
    '''
    Create a data URL for a placeholder image with given dimensions.
    Uses SVG to create an elegant placeholder.
    
    Args:
        width: Width of the placeholder image
        height: Height of the placeholder image
    
    Returns:
        str: Data URL containing the SVG image
    '''
    # Create SVG with gradient background and text
    svg = f'''<svg width="{width}" height="{height}" xmlns="http://www.w3.org/2000/svg">
        <defs>
            <linearGradient id="bg" x1="0%" y1="0%" x2="100%" y2="100%">
                <stop offset="0%" style="stop-color:#F3F4F6"/>
                <stop offset="100%" style="stop-color:#E5E7EB"/>
            </linearGradient>
        </defs>
        <rect width="100%" height="100%" fill="url(#bg)"/>
        <text 
            x="50%" 
            y="50%" 
            font-family="system-ui, -apple-system, BlinkMacSystemFont, 'Segoe UI', Roboto, sans-serif" 
            font-size="{min(width, height) // 14}" 
            fill="#94A3B8"
            font-weight="300"
            letter-spacing="0.05em"
            text-anchor="middle" 
            dominant-baseline="middle">
            <tspan x="50%" dy="-1em">{width}</tspan>
            <tspan x="50%" dy="1.4em" font-size="{min(width, height) // 16}">×</tspan>
            <tspan x="50%" dy="1.4em">{height}</tspan>
        </text>
    </svg>'''
    
    # Convert to base64 data URL
    encoded_svg = base64.b64encode(svg.encode()).decode()
    return f'data:image/svg+xml;base64,{encoded_svg}'

def replace_placeholder_urls(code: str) -> str:
    '''
    Replace placeholder image URLs with SVG data URLs.
    Only replaces exact matches of "/api/placeholder/{width}/{height}".
    
    Args:
        code: The source code containing placeholder URLs
        
    Returns:
        str: Code with placeholder URLs replaced with data URLs
    '''
    
    def replacer(match: re.Match) -> str:
        # Extract width and height from the URL using capturing groups
        width = int(match.group(1))
        height = int(match.group(2))
        print(f'Replacing placeholder URL with SVG: {width}x{height}')
        data_url = create_placeholder_svg_data_url(width, height)
        return data_url  
    
    # Regular expression pattern to match placeholder URLs
    pattern = r'/api/placeholder/(\d+)/(\d+)'
    
    # Replace all occurrences
    return re.sub(pattern, replacer, code)


def mermaid_to_html(mermaid_code: str, theme: str = 'default') -> str:
    """
    Convert Mermaid diagram code to a minimal HTML document.
    
    Args:
        mermaid_code: The Mermaid diagram syntax
        theme: Theme name ('default', 'dark', 'forest', 'neutral', etc.)
    
    Returns:
        str: Complete HTML document with embedded Mermaid diagram
    """
    html_template = f'''<!DOCTYPE html>
<html>
<head>
    <meta charset="UTF-8">
    <script type="module">
        import mermaid from 'https://cdn.jsdelivr.net/npm/mermaid@11/dist/mermaid.esm.min.mjs';
        
        mermaid.initialize({{
            startOnLoad: true,
            theme: '{theme}'
        }});
    </script>
</head>
<body>
    <pre class="mermaid">
{mermaid_code}
    </pre>
</body>
</html>'''
    return html_template


def render_result(result):
    if result.png:
        if isinstance(result.png, str):
            img_str = result.png
        else:
            img_str = base64.b64encode(result.png).decode()
        return f"![png image](data:image/png;base64,{img_str})"
    elif result.jpeg:
        if isinstance(result.jpeg, str):
            img_str = result.jpeg
        else:
            img_str = base64.b64encode(result.jpeg).decode()
        return f"![jpeg image](data:image/jpeg;base64,{img_str})"
    elif result.svg:
        if isinstance(result.svg, str):
            svg_data = result.svg
        else:
            svg_data = result.svg.decode()
        svg_base64 = base64.b64encode(svg_data.encode()).decode()
        return f"![svg image](data:image/svg+xml;base64,{svg_base64})"
    elif result.html:
        return result.html
    elif result.markdown:
        return f"```markdown\n{result.markdown}\n```"
    elif result.latex:
        return f"```latex\n{result.latex}\n```"
    elif result.json:
        return f"```json\n{result.json}\n```"
    elif result.javascript:
        return result.javascript  # Return raw JavaScript
    else:
        return str(result)

def install_pip_dependencies(sandbox: Sandbox, dependencies: list[str]):
    '''
    Install pip dependencies in the sandbox.
    '''

    stderr = ""
    if not dependencies:
        return
        
    def log_output(message):
        print(f"pip: {message}")
        nonlocal stderr
        stderr += message
    
    for dependency in dependencies:
        try:
            sandbox.commands.run(
                f"uv pip install --system {dependency}",
                timeout=60 * 3,
                on_stdout=log_output,
                on_stderr=log_output,
            )
        except Exception as e:
            continue

def install_npm_dependencies(sandbox: Sandbox, dependencies: list[str]):
    '''
    Install npm dependencies in the sandbox.
    '''
    if not dependencies:
        return
    
    for dependency in dependencies:
        try:
            sandbox.commands.run(
                f"npm install {dependency}",
                timeout=60 * 3,
                on_stdout=lambda message: print(message),
                on_stderr=lambda message: print(message),
            )
        except Exception as e:
            continue


def run_background_command_with_timeout(
    sandbox: Sandbox,
    command: str,
    timeout: int = 5,
) -> str:
    """
    Run a command in the background and wait for a short time to check for startup errors.
    
    Args:
        sandbox: The sandbox instance
        command: The command to run
        timeout: How long to wait for startup errors (in seconds)
    
    Returns:
        str: Any error output collected during startup
    """
    stderr = ""

    cmd = sandbox.commands.run(
        command,
        timeout=60 * 3,  # Overall timeout for the command
        background=True,
    )

    def wait_for_command(result_queue):
        nonlocal stderr
        try:
            result = cmd.wait()
            if result.stderr:
                stderr += result.stderr
            result_queue.put(stderr)
        except ReadTimeout:
            result_queue.put(stderr)
        except CommandExitException as e:
            stderr += "".join(e.stderr)
            result_queue.put(stderr)
        except TimeoutException:
            return

    result_queue = queue.Queue()
    wait_thread = threading.Thread(target=wait_for_command, args=(result_queue,))
    wait_thread.daemon = True  # Make thread daemon so it won't prevent program exit
    wait_thread.start()
    
    try:
        return result_queue.get(timeout=timeout)
    except queue.Empty:
        return stderr


def run_code_interpreter(code: str, code_language: str | None, code_dependencies: tuple[list[str], list[str]]) -> tuple[str, str]:
    """
    Executes the provided code within a sandboxed environment and returns the output.

    Args:
        code (str): The code to be executed.
    """
    sandbox = CodeSandbox(
        api_key=E2B_API_KEY,
    )

    sandbox.commands.run("pip install uv",
                         timeout=60 * 3,
                         on_stderr=lambda message: print(message),)
    
    python_dependencies, npm_dependencies = code_dependencies
    install_pip_dependencies(sandbox, python_dependencies)
    install_npm_dependencies(sandbox, npm_dependencies)

    execution = sandbox.run_code(
        code=code,
        language=code_language
    )

    # collect stdout, stderr from sandbox
    stdout = "\n".join(execution.logs.stdout)
    stderr = "\n".join(execution.logs.stderr)
    if execution.error:
        stderr += f"\n{execution.error.name}: {execution.error.value}"
    output = ""
    if stdout:
        output += f"### Stdout:\n```\n{stdout}\n```\n\n"

    results = []
    for result in execution.results:
        if result.html or result.javascript:
            # TODO: fix this
            continue
            # with open('html_code.html', 'w') as f:
            #     f.write(result.html)
            # url, _ = run_html_sandbox(result.html, ([], extract_js_imports(result.html)))
        else:
            rendered_result = render_result(result)
            results.append(rendered_result)
    if results:
        output += "\n### Results:\n" + "\n".join(results)

    return output, "" if output else stderr


def run_html_sandbox(code: str, code_dependencies: tuple[list[str], list[str]]) -> tuple[str, str, tuple[bool, str]]:
    """
    Executes the provided code within a sandboxed environment and returns the output.
    Supports both React and Vue.js rendering in HTML files.

    Args:
        code (str): The code to be executed.
        code_dependencies: Tuple of (python_deps, npm_deps)

    Returns:
        tuple: (sandbox_url, sandbox_id, stderr)
    """
    sandbox = create_sandbox()

    python_dependencies, npm_dependencies = code_dependencies
    install_pip_dependencies(sandbox, python_dependencies)
    install_npm_dependencies(sandbox, npm_dependencies)
    
    # replace placeholder URLs with SVG data URLs
    code = replace_placeholder_urls(code)

    sandbox.files.make_dir('myhtml')
    file_path = "~/myhtml/main.html"
    sandbox.files.write(path=file_path, data=code, request_timeout=60)

    stderr = run_background_command_with_timeout(
        sandbox,
        "python -m http.server 3000",
        timeout=3,
    )
    
    host = sandbox.get_host(3000)
    sandbox_url = f"https://{host}" + '/myhtml/main.html'
    return (sandbox_url, sandbox.sandbox_id, stderr)


def run_react_sandbox(code: str, code_dependencies: tuple[list[str], list[str]]) -> tuple[str, str]:
    """
    Executes the provided code within a sandboxed environment and returns the output.

    Args:
        code (str): The code to be executed.

    Returns:
        url for remote sandbox
    """
    sandbox = create_sandbox()

    sandbox.commands.run(
        "cd ~/react_app",
        on_stdout=print,
        on_stderr=print,
    )

    _, npm_dependencies = code_dependencies
    if npm_dependencies:
        print(f"Installing NPM dependencies...: {npm_dependencies}")
        install_npm_dependencies(sandbox, npm_dependencies)
        print("NPM dependencies installed.")

    # replace placeholder URLs with SVG data URLs
    code = replace_placeholder_urls(code)

    # set up the sandbox
    print("Setting up sandbox directory structure...")
    file_path = "~/react_app/src/App.tsx"
    sandbox.files.write(path=file_path, data=code, request_timeout=60)
    print("Code files written successfully.")
    
    stderr = run_background_command_with_timeout(
        sandbox,
        "cd ~/react_app && npm run build",
        timeout=3,
    )
    sandbox_url = get_sandbox_app_url(sandbox, 'react')
    return (sandbox_url, sandbox.sandbox_id, stderr)


def run_vue_sandbox(code: str, code_dependencies: tuple[list[str], list[str]]) -> tuple[str, str]:
    """
    Executes the provided Vue code within a sandboxed environment and returns the output.

    Args:
        code (str): The Vue code to be executed.

    Returns:
        url for remote sandbox
    """
    sandbox = create_sandbox()

    sandbox.commands.run(
        "cd ~/vue_app",
        on_stdout=print,
        on_stderr=print,
    )

    # replace placeholder URLs with SVG data URLs
    code = replace_placeholder_urls(code)

    # Set up the sandbox
    file_path = "~/vue_app/src/App.vue"
    sandbox.files.write(path=file_path, data=code, request_timeout=60)

    _, npm_dependencies = code_dependencies
    if npm_dependencies:
        print(f"Installing NPM dependencies...: {npm_dependencies}")
        install_npm_dependencies(sandbox, npm_dependencies)
        print("NPM dependencies installed.")

    stderr = run_background_command_with_timeout(
        sandbox,
        "cd ~/vue_app && npm run build",
        timeout=3,
    )
    sandbox_url = get_sandbox_app_url(sandbox, 'vue')
    return (sandbox_url, sandbox.sandbox_id, stderr)


def run_pygame_sandbox(code: str, code_dependencies: tuple[list[str], list[str]]) -> tuple[str, str, tuple[bool, str]]:
    """
    Executes the provided code within a sandboxed environment and returns the output.

    Args:
        code (str): The code to be executed.

    Returns:
        url for remote sandbox
    """
    sandbox = create_sandbox()

    sandbox.files.make_dir('mygame')
    file_path = "~/mygame/main.py"
    sandbox.files.write(path=file_path, data=code, request_timeout=60)
    
    python_dependencies, npm_dependencies = code_dependencies
    install_pip_dependencies(sandbox, python_dependencies)
    install_npm_dependencies(sandbox, npm_dependencies)

    # build the pygame code
    sandbox.commands.run(
        "pygbag --build ~/mygame",
        timeout=60 * 5,
    )
    
    stderr = run_background_command_with_timeout(
        sandbox,
        "python -m http.server 3000",
        timeout=5,
    )

    host = sandbox.get_host(3000)
    sandbox_url =  f"https://{host}" + '/mygame/build/web/'
    return (sandbox_url, sandbox.sandbox_id, stderr)


def run_gradio_sandbox(code: str, code_dependencies: tuple[list[str], list[str]]) -> tuple[str, str, tuple[bool, str]]:
    """
    Executes the provided code within a sandboxed environment and returns the output.

    Args:
        code (str): The code to be executed.

    Returns:
        url for remote sandbox and sandbox id
    """
    sandbox = create_sandbox()

    file_path = "~/app.py"
    sandbox.files.write(path=file_path, data=code, request_timeout=60)

    python_dependencies, npm_dependencies = code_dependencies
    install_pip_dependencies(sandbox, python_dependencies)
    install_npm_dependencies(sandbox, npm_dependencies)

    stderr = run_background_command_with_timeout(
        sandbox,
        "python ~/app.py",
        timeout=8,
    )

    sandbox_url = 'https://' + sandbox.get_host(7860)

    return (sandbox_url, sandbox.sandbox_id, stderr)


def run_streamlit_sandbox(code: str, code_dependencies: tuple[list[str], list[str]]) -> tuple[str, str, tuple[bool, str]]:
    sandbox = create_sandbox()

    sandbox.files.make_dir('mystreamlit')
    file_path = "~/mystreamlit/app.py"
    sandbox.files.write(path=file_path, data=code, request_timeout=60)

    python_dependencies, npm_dependencies = code_dependencies
    install_pip_dependencies(sandbox, python_dependencies)
    install_npm_dependencies(sandbox, npm_dependencies)

    stderr = run_background_command_with_timeout(
        sandbox,
        "streamlit run ~/mystreamlit/app.py --server.port 8501 --server.headless true",
        timeout=8,
    )

    host = sandbox.get_host(port=8501)
    url = f"https://{host}"
    return (url, sandbox.sandbox_id, stderr)

def on_edit_code(
    state,
    sandbox_state: ChatbotSandboxState,
    sandbox_output: gr.Markdown,
    sandbox_ui: SandboxComponent,
    sandbox_code: str,
) -> Generator[tuple[Any, Any, Any], None, None]:
    '''
    Gradio Handler when code is edited manually by users.
    '''
    if sandbox_state['enable_sandbox'] is False:
        yield None, None, None
        return
    if len(sandbox_code.strip()) == 0 or sandbox_code == sandbox_state['code_to_execute']:
        yield gr.skip(), gr.skip(), gr.skip()
        return
    sandbox_state['code_to_execute'] = sandbox_code
    yield from on_run_code(state, sandbox_state, sandbox_output, sandbox_ui, sandbox_code)

def on_click_code_message_run(
    state,
    sandbox_state: ChatbotSandboxState,
    sandbox_output: gr.Markdown,
    sandbox_ui: SandboxComponent,
    sandbox_code: str,
    evt: gr.SelectData
) -> Generator[SandboxGradioSandboxComponents, None, None]:
    '''
    Gradio Handler when run code button in message is clicked. Update Sandbox components.
    '''
    if sandbox_state['enable_sandbox'] is False:
        yield None, None, None
        return
    if not evt.value.endswith(RUN_CODE_BUTTON_HTML):
        yield gr.skip(), gr.skip(), gr.skip()
        return

    message = evt.value.replace(RUN_CODE_BUTTON_HTML, "").strip()
    extract_result = extract_code_from_markdown(
        message=message,
        enable_auto_env=sandbox_state['sandbox_environment'] == SandboxEnvironment.AUTO
    )
    if extract_result is None:
        yield gr.skip(), gr.skip(), gr.skip()
        return
    code, code_language, code_dependencies, env_selection = extract_result

    if sandbox_state['code_to_execute'] == code and sandbox_state['code_language'] == code_language and sandbox_state['code_dependencies'] == code_dependencies:
        # skip if no changes
        yield gr.skip(), gr.skip(), gr.skip()
        return

    if code_language == 'tsx':
        code_language = 'typescript'
    code_language = code_language.lower() if code_language and code_language.lower(
        # ensure gradio supports the code language
    ) in VALID_GRADIO_CODE_LANGUAGES else None

    sandbox_state['code_to_execute'] = code
    sandbox_state['code_language'] = code_language
    sandbox_state['code_dependencies'] = code_dependencies
    if sandbox_state['sandbox_environment'] == SandboxEnvironment.AUTO:
        sandbox_state['auto_selected_sandbox_environment'] = env_selection
    yield from on_run_code(state, sandbox_state, sandbox_output, sandbox_ui, sandbox_code)

def on_run_code(
    state,
    sandbox_state: ChatbotSandboxState,
    sandbox_output: gr.Markdown,
    sandbox_ui: SandboxComponent,
    sandbox_code: str
) -> Generator[tuple[Any, Any, Any], None, None]:
    '''
    gradio fn when run code button is clicked. Update Sandbox components.
    '''
    if sandbox_state['enable_sandbox'] is False:
        yield None, None, None
        return

    # validate e2b api key
    if not E2B_API_KEY:
        raise ValueError("E2B_API_KEY is not set in env vars.")

    code, code_language = sandbox_state['code_to_execute'], sandbox_state['code_language']
    if code is None or code_language is None:
        yield None, None, None
        return

    if code_language == 'tsx':
        code_language = 'typescript'
    code_language = code_language.lower() if code_language and code_language.lower(
        # ensure gradio supports the code language
    ) in VALID_GRADIO_CODE_LANGUAGES else None

    # Initialize output with loading message
    output_text = "### Sandbox Execution Log\n\n"
    yield (
        gr.Markdown(value=output_text + "🔄 Initializing sandbox environment...", visible=True),
        SandboxComponent(visible=False),
        gr.Code(value=code, language=code_language, visible=True),
    )

    sandbox_env = sandbox_state['auto_selected_sandbox_environment']
    code_dependencies = sandbox_state['code_dependencies']

    def update_output(message: str, clear_output: bool = False):
        nonlocal output_text
        if clear_output:
            output_text = ""
        output_text += f"\n{message}"
        return (
            gr.Markdown(value=output_text, visible=True, sanitize_html=False),
            gr.skip(),
            gr.skip(),
        )

    sandbox_id = None
    match sandbox_env:
        case SandboxEnvironment.HTML:
            yield update_output("🔄 Setting up HTML sandbox...")
            sandbox_url, sandbox_id, stderr = run_html_sandbox(code=code, code_dependencies=code_dependencies)
            if stderr:
                yield update_output("❌ HTML sandbox failed to run!", clear_output=True)
                yield update_output(f"### Stderr:\n```\n{stderr}\n```\n\n")
            else:
                yield update_output("✅ HTML sandbox ready!", clear_output=True)
                yield (
                    gr.Markdown(value=output_text, visible=True),
                    SandboxComponent(
                        value=(sandbox_url, True, []),
                        label="Example",
                        visible=True,
                        key="newsandbox",
                    ),
                    gr.skip(),
                )
        case SandboxEnvironment.REACT:
            yield update_output("🔄 Setting up React sandbox...")
            sandbox_url, sandbox_id, stderr = run_react_sandbox(code=code, code_dependencies=code_dependencies)
            if stderr:
                yield update_output("❌ React sandbox failed to run!", clear_output=True)
                yield update_output(f"### Stderr:\n```\n{stderr}\n```\n\n")
            else:
                yield update_output("✅ React sandbox ready!", clear_output=True)
                yield (
                    gr.Markdown(value=output_text, visible=True),
                    SandboxComponent(
                        value=(sandbox_url, True, []),
                        label="Example",
                        visible=True,
                        key="newsandbox",
                    ),
                    gr.skip(),
                )
        case SandboxEnvironment.VUE:
            yield update_output("🔄 Setting up Vue sandbox...")
            sandbox_url, sandbox_id, stderr = run_vue_sandbox(code=code, code_dependencies=code_dependencies)
            if stderr:
                yield update_output("❌ Vue sandbox failed to run!", clear_output=True)
                yield update_output(f"### Stderr:\n```\n{stderr}\n```\n\n")
            else:
                yield update_output("✅ Vue sandbox ready!", clear_output=True)
                yield (
                    gr.Markdown(value=output_text, visible=True),
                    SandboxComponent(
                        value=(sandbox_url, True, []),
                        label="Example",
                        visible=True,
                        key="newsandbox",
                    ),
                    gr.skip(),
                )
        case SandboxEnvironment.PYGAME:
            yield update_output("🔄 Setting up PyGame sandbox...")
            sandbox_url, sandbox_id, stderr = run_pygame_sandbox(code=code, code_dependencies=code_dependencies)
            if stderr:
                yield update_output("❌ PyGame sandbox failed to run!", clear_output=True)
                yield update_output(f"### Stderr:\n```\n{stderr}\n```\n\n")
            else:
                yield update_output("✅ PyGame sandbox ready!", clear_output=True)
                yield (
                    gr.Markdown(value=output_text, visible=True),
                    SandboxComponent(
                        value=(sandbox_url, True, []),
                        label="Example",
                        visible=True,
                        key="newsandbox",
                    ),
                    gr.skip(),
                )
        case SandboxEnvironment.GRADIO:
            yield update_output("🔄 Setting up Gradio sandbox...")
            sandbox_url, sandbox_id, stderr = run_gradio_sandbox(code=code, code_dependencies=code_dependencies)
            if stderr:
                yield update_output("❌ Gradio sandbox failed to run!", clear_output=True)
                yield update_output(f"### Stderr:\n```\n{stderr}\n```\n\n")
            else:
                yield update_output("✅ Gradio sandbox ready!", clear_output=True)
                yield (
                    gr.Markdown(value=output_text, visible=True),
                    SandboxComponent(
                        value=(sandbox_url, True, []),
                        label="Example",
                        visible=True,
                        key="newsandbox",
                    ),
                    gr.skip(),
                )
        case SandboxEnvironment.STREAMLIT:
            yield update_output("🔄 Setting up Streamlit sandbox...")
            sandbox_url, sandbox_id, stderr = run_streamlit_sandbox(code=code, code_dependencies=code_dependencies)
            if stderr:
                yield update_output("❌ Streamlit sandbox failed to run!", clear_output=True)
                yield update_output(f"### Stderr:\n```\n{stderr}\n```\n\n")
            else:
                yield update_output("✅ Streamlit sandbox ready!", clear_output=True)
                yield (
                    gr.Markdown(value=output_text, visible=True),
                    SandboxComponent(
                        value=(sandbox_url, True, []),
                        label="Example",
                        visible=True,
                        key="newsandbox",
                    ),
                    gr.skip(),
                )
<<<<<<< HEAD
=======
        case SandboxEnvironment.MERMAID:
            yield update_output("🔄 Setting up Mermaid visualization...")
            # Convert Mermaid to HTML at execution time
            html_code = mermaid_to_html(code, theme='light')
            sandbox_url, sandbox_id, stderr = run_html_sandbox(code=html_code, code_dependencies=code_dependencies)
            if stderr:
                yield update_output("❌ Mermaid visualization failed to render!", clear_output=True)
                yield update_output(f"### Stderr:\n```\n{stderr}\n```\n\n")
            else:
                yield update_output("✅ Mermaid visualization ready!", clear_output=True)
                yield (
                    gr.Markdown(value=output_text, visible=True),
                    SandboxComponent(
                        value=(sandbox_url, True, []),
                        label="Mermaid Diagram",
                        visible=True,
                        key="newsandbox",
                    ),
                    gr.skip(),
                )
        # case SandboxEnvironment.NICEGUI:
        #     yield update_output("🔄 Setting up NiceGUI sandbox...")
        #     sandbox_url, sandbox_id, std_err = run_nicegui_sandbox(code=code, code_dependencies=code_dependencies)
        #     yield update_output("✅ NiceGUI sandbox ready!", clear_output=True)
        #     yield (
        #         gr.Markdown(value=output_text, visible=True),
        #         SandboxComponent(
        #             value=(sandbox_url, True, []),
        #             label="Example",
        #             visible=True,
        #             key="newsandbox",
        #         ),
        #         gr.skip(),
        #     )
>>>>>>> 565a1dfb
        case SandboxEnvironment.PYTHON_CODE_INTERPRETER:
            yield update_output("🔄 Running Python Code Interpreter...", clear_output=True)
            output, stderr = run_code_interpreter(
                code=code, code_language='python', code_dependencies=code_dependencies
            )
            if stderr:
                yield update_output("❌ Python Code Interpreter failed to run!", clear_output=True)
                yield update_output(f"### Stderr:\n```\n{stderr}\n```\n\n")
            else:
                yield update_output("✅ Code execution complete!", clear_output=True)
                yield (
                    gr.Markdown(value=output_text + "\n\n" + output, sanitize_html=False, visible=True),
                    SandboxComponent(
                        value=('', False, []),
                        label="Example",
                        visible=False,
                        key="newsandbox",
                    ),
                    gr.skip()
                )
        case SandboxEnvironment.JAVASCRIPT_CODE_INTERPRETER:
            yield update_output("🔄 Running JavaScript Code Interpreter...", clear_output=True)
            output, stderr = run_code_interpreter(
                code=code, code_language='javascript', code_dependencies=code_dependencies
            )
            if stderr:
                yield update_output("❌ JavaScript Code Interpreter failed to run!", clear_output=True)
                yield update_output(f"### Stderr:\n```\n{stderr}\n```\n\n")
            else:
                yield update_output("✅ Code execution complete!", clear_output=True)
                yield (
                    gr.Markdown(value=output_text + "\n\n" + output, sanitize_html=False, visible=True),
                    SandboxComponent(
                        value=('', False, []),
                        label="Example",
                        visible=False,
                        key="newsandbox",
                    ),
                    gr.skip()
                )
        case _:
            yield (
                gr.Markdown(value=code, visible=True),
                SandboxComponent(
                    value=('', False, []),
                    label="Example",
                    visible=False,
                    key="newsandbox",
                ),
                gr.skip()
            )

    if sandbox_id:
        sandbox_state['sandbox_id'] = sandbox_id


def extract_installation_commands(code: str) -> tuple[list[str], list[str]]:
    '''
    Extracts package installation commands from the code block.

    Args:
        code (str): The code block to analyze.

    Returns:
        tuple[list[str], list[str]]: A tuple containing two lists:
            1. Python packages from pip install commands.
            2. npm packages from npm install commands.
    '''
    python_packages = []
    npm_packages = []

    # Regex patterns to find pip and npm install commands
    # Match pip install with various forms (pip, pip3, python -m pip)
    pip_patterns = [
        r'(?:pip|pip3|python -m pip)\s+install\s+(?:(?:--upgrade|--user|--no-cache-dir|-U)\s+)*([^-\s][\w\-\[\]<>=~\.]+(?:\s+[^-\s][\w\-\[\]<>=~\.]+)*)',
        r'(?:pip|pip3|python -m pip)\s+install\s+(?:-r\s+[\w\-\.\/]+\s+)*([^-\s][\w\-\[\]<>=~\.]+(?:\s+[^-\s][\w\-\[\]<>=~\.]+)*)',
    ]
    
    # Match npm install with various flags
    npm_patterns = [
        r'npm\s+i(?:nstall)?\s+(?:(?:--save|--save-dev|-[SD]|--global|-g)\s+)*([^-\s][\w\-@/\.]+(?:\s+[^-\s][\w\-@/\.]+)*)',
        r'yarn\s+add\s+(?:(?:--dev|-D)\s+)*([^-\s][\w\-@/\.]+(?:\s+[^-\s][\w\-@/\.]+)*)',
    ]

    # Find all pip install commands
    for pattern in pip_patterns:
        matches = re.finditer(pattern, code, re.MULTILINE)
        for match in matches:
            # Split packages and clean each one
            pkgs = match.group(1).strip().split()
            python_packages.extend(pkg.split('==')[0].split('>=')[0].split('<=')[0].split('~=')[0] for pkg in pkgs)

    # Find all npm install commands
    for pattern in npm_patterns:
        matches = re.finditer(pattern, code, re.MULTILINE)
        for match in matches:
            # Split packages and clean each one
            pkgs = match.group(1).strip().split()
            npm_packages.extend(pkg.split('@')[0] for pkg in pkgs if not pkg.startswith('@'))
            # Handle scoped packages (e.g., @types/node)
            npm_packages.extend(f"{pkg.split('/')[0]}/{pkg.split('/')[1].split('@')[0]}" 
                              for pkg in pkgs if pkg.startswith('@') and '/' in pkg)

    # Remove duplicates while preserving order
    python_packages = list(dict.fromkeys(python_packages))
    npm_packages = list(dict.fromkeys(npm_packages))

    return python_packages, npm_packages<|MERGE_RESOLUTION|>--- conflicted
+++ resolved
@@ -1706,8 +1706,6 @@
                     ),
                     gr.skip(),
                 )
-<<<<<<< HEAD
-=======
         case SandboxEnvironment.MERMAID:
             yield update_output("🔄 Setting up Mermaid visualization...")
             # Convert Mermaid to HTML at execution time
@@ -1728,21 +1726,6 @@
                     ),
                     gr.skip(),
                 )
-        # case SandboxEnvironment.NICEGUI:
-        #     yield update_output("🔄 Setting up NiceGUI sandbox...")
-        #     sandbox_url, sandbox_id, std_err = run_nicegui_sandbox(code=code, code_dependencies=code_dependencies)
-        #     yield update_output("✅ NiceGUI sandbox ready!", clear_output=True)
-        #     yield (
-        #         gr.Markdown(value=output_text, visible=True),
-        #         SandboxComponent(
-        #             value=(sandbox_url, True, []),
-        #             label="Example",
-        #             visible=True,
-        #             key="newsandbox",
-        #         ),
-        #         gr.skip(),
-        #     )
->>>>>>> 565a1dfb
         case SandboxEnvironment.PYTHON_CODE_INTERPRETER:
             yield update_output("🔄 Running Python Code Interpreter...", clear_output=True)
             output, stderr = run_code_interpreter(
