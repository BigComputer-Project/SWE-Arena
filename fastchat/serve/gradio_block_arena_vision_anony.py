--- conflicted
+++ resolved
@@ -3,6 +3,7 @@
 Users chat with two anonymous models.
 """
 
+import json
 import time
 
 import gradio as gr
@@ -331,18 +332,7 @@
 
     return states + selector_updates
 
-<<<<<<< HEAD
 def vote_last_response(state0, state1, vote_type, model_selector0, model_selector1, feedback_details, request: gr.Request = None):
-=======
-
-def vote_last_response(
-    states: list[ModelChatState],
-    sandbox_states: list[ChatbotSandboxState],
-    vote_type,
-    model_selectors,
-    request: gr.Request
-):
->>>>>>> 43d549d4
     '''
     Handle voting for a response, including any feedback details provided.
     
@@ -357,57 +347,39 @@
     Returns:
         Tuple of (model_selectors[2] + sandbox_titles[2] + textbox[1] + user_buttons[10])
     '''
-<<<<<<< HEAD
     states = [state0, state1]
     model_selectors = [model_selector0, model_selector1]
 
-    if state0 is None or state1 is None:
-        return (None, None) + (disable_text,) + (disable_btn,) * (USER_BUTTONS_LENGTH - 1)
-
+    local_filepath = states[0].get_conv_log_filepath(LOG_DIR)
     vote_type = vote_type[0] if isinstance(vote_type, tuple) else vote_type  # Extract the vote type from the tuple
 
     logger.info(f"=== Vote Response Start ===")
     logger.info(f"Vote type: {vote_type}")
     logger.info(f"Feedback data received: {feedback_details}")
     
-    filename = get_conv_log_filename(state0.is_vision, state0.has_csam_image)
-
-    with open(filename, "a") as fout:
-        data = {
-            "tstamp": round(time.time(), 4),
-            "type": vote_type,
-            "models": [x for x in model_selectors] if model_selectors else [],
-            "states": [x.dict() for x in states] if states else [],
-            "ip": get_ip(request),
-        }
-        
-        # Add feedback data if available
-        if feedback_details:
-            try:
-                feedback_list = json.loads(feedback_details)
-                data["feedback"] = feedback_list
-                logger.info(f"Processed feedback: {feedback_list}")
-            except json.JSONDecodeError as e:
-                logger.error(f"Failed to parse feedback data: {feedback_details}")
-                logger.error(f"JSON decode error: {str(e)}")
-        else:
-            logger.warning("No feedback data received")
-        
-        fout.write(json.dumps(data) + "\n")
-        logger.info(f"Data written to file: {filename}")
+    log_data = {
+        "tstamp": round(time.time(), 4),
+        "type": vote_type,
+        "models": [x for x in model_selectors] if model_selectors else [],
+        "states": [x.dict() for x in states] if states else [],
+        "ip": get_ip(request),
+    }
     
-    get_remote_logger().log(data)
-    upload_conv_log_to_azure_storage(filename.lstrip(LOGDIR), json.dumps(data) + "\n")
-=======
-    for state in states:
-        local_filepath = state.get_conv_log_filepath(LOG_DIR)
-        log_data = state.generate_vote_record(
-            vote_type=vote_type, ip=get_ip(request)
-        )
-        save_log_to_local(log_data, local_filepath)
-        get_remote_logger().log(log_data)
-        # save_conv_log_to_azure_storage(local_filepath.lstrip(LOCAL_LOG_DIR), log_data)
->>>>>>> 43d549d4
+    # Add feedback data if available
+    if feedback_details:
+        try:
+            feedback_list = json.loads(feedback_details)
+            log_data["feedback"] = feedback_list
+            logger.info(f"Processed feedback: {feedback_list}")
+        except json.JSONDecodeError as e:
+            logger.error(f"Failed to parse feedback data: {feedback_details}")
+            logger.error(f"JSON decode error: {str(e)}")
+    else:
+        logger.warning("No feedback data received")
+
+    save_log_to_local(log_data, local_filepath)
+    get_remote_logger().log(log_data)
+    logger.info(f"Data written to file: {local_filepath}")
 
     logger.info("=== Vote Response End ===")
 
@@ -450,11 +422,6 @@
         [state, chatbot, textbox] + user_buttons
     '''
     logger.info(f"regenerate. ip: {get_ip(request)}")
-<<<<<<< HEAD
-    if state is None:
-        # if not init yet
-        return [None, None] + [None] + [no_change_btn] * USER_BUTTONS_LENGTH
-=======
 
     if state.regen_support:
         state.conv.update_last_message(None)
@@ -472,7 +439,6 @@
             + [None] # textbox
             + [no_change_btn] * USER_BUTTONS_LENGTH
         )
->>>>>>> 43d549d4
 
 
 def regenerate_multi(state0: ModelChatState, state1: ModelChatState, request: gr.Request):
